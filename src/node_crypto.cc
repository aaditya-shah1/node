// Copyright Joyent, Inc. and other Node contributors.
//
// Permission is hereby granted, free of charge, to any person obtaining a
// copy of this software and associated documentation files (the
// "Software"), to deal in the Software without restriction, including
// without limitation the rights to use, copy, modify, merge, publish,
// distribute, sublicense, and/or sell copies of the Software, and to permit
// persons to whom the Software is furnished to do so, subject to the
// following conditions:
//
// The above copyright notice and this permission notice shall be included
// in all copies or substantial portions of the Software.
//
// THE SOFTWARE IS PROVIDED "AS IS", WITHOUT WARRANTY OF ANY KIND, EXPRESS
// OR IMPLIED, INCLUDING BUT NOT LIMITED TO THE WARRANTIES OF
// MERCHANTABILITY, FITNESS FOR A PARTICULAR PURPOSE AND NONINFRINGEMENT. IN
// NO EVENT SHALL THE AUTHORS OR COPYRIGHT HOLDERS BE LIABLE FOR ANY CLAIM,
// DAMAGES OR OTHER LIABILITY, WHETHER IN AN ACTION OF CONTRACT, TORT OR
// OTHERWISE, ARISING FROM, OUT OF OR IN CONNECTION WITH THE SOFTWARE OR THE
// USE OR OTHER DEALINGS IN THE SOFTWARE.

#include "node_crypto.h"
#include "node_crypto_groups.h"
#include "v8.h"

#include "node.h"
#include "node_buffer.h"
#include "node_root_certs.h"

#include <string.h>
#ifdef _MSC_VER
#define strcasecmp _stricmp
#endif

#include <stdlib.h>
#include <errno.h>

#if OPENSSL_VERSION_NUMBER >= 0x10000000L
# define OPENSSL_CONST const
#else
# define OPENSSL_CONST
#endif

#define ASSERT_IS_BUFFER(val) \
  if (!Buffer::HasInstance(val)) { \
    return ThrowException(Exception::TypeError(String::New("Not a buffer"))); \
  }

static const char PUBLIC_KEY_PFX[] =  "-----BEGIN PUBLIC KEY-----";
static const int PUBLIC_KEY_PFX_LEN = sizeof(PUBLIC_KEY_PFX) - 1;
static const char PUBRSA_KEY_PFX[] =  "-----BEGIN RSA PUBLIC KEY-----";
static const int PUBRSA_KEY_PFX_LEN = sizeof(PUBRSA_KEY_PFX) - 1;
static const int X509_NAME_FLAGS = ASN1_STRFLGS_ESC_CTRL
                                 | ASN1_STRFLGS_ESC_MSB
                                 | XN_FLAG_SEP_MULTILINE
                                 | XN_FLAG_FN_SN;

namespace node {
namespace crypto {

using namespace v8;

static Persistent<String> errno_symbol;
static Persistent<String> syscall_symbol;
static Persistent<String> subject_symbol;
static Persistent<String> subjectaltname_symbol;
static Persistent<String> modulus_symbol;
static Persistent<String> exponent_symbol;
static Persistent<String> issuer_symbol;
static Persistent<String> valid_from_symbol;
static Persistent<String> valid_to_symbol;
static Persistent<String> fingerprint_symbol;
static Persistent<String> name_symbol;
static Persistent<String> version_symbol;
static Persistent<String> ext_key_usage_symbol;
static Persistent<String> onhandshakestart_sym;
static Persistent<String> onhandshakedone_sym;
static Persistent<String> onclienthello_sym;
static Persistent<String> onnewsession_sym;
static Persistent<String> sessionid_sym;

static Persistent<FunctionTemplate> secure_context_constructor;

static uv_rwlock_t* locks;


static void crypto_threadid_cb(CRYPTO_THREADID* tid) {
  CRYPTO_THREADID_set_numeric(tid, uv_thread_self());
}


static void crypto_lock_init(void) {
  int i, n;

  n = CRYPTO_num_locks();
  locks = new uv_rwlock_t[n];

  for (i = 0; i < n; i++)
    if (uv_rwlock_init(locks + i))
      abort();
}


static void crypto_lock_cb(int mode, int n, const char* file, int line) {
  assert((mode & CRYPTO_LOCK) || (mode & CRYPTO_UNLOCK));
  assert((mode & CRYPTO_READ) || (mode & CRYPTO_WRITE));

  if (mode & CRYPTO_LOCK) {
    if (mode & CRYPTO_READ)
      uv_rwlock_rdlock(locks + n);
    else
      uv_rwlock_wrlock(locks + n);
  } else {
    if (mode & CRYPTO_READ)
      uv_rwlock_rdunlock(locks + n);
    else
      uv_rwlock_wrunlock(locks + n);
  }
}


Handle<Value> ThrowCryptoErrorHelper(unsigned long err, bool is_type_error) {
  HandleScope scope(node_isolate);
  char errmsg[128];
  ERR_error_string_n(err, errmsg, sizeof(errmsg));
  return is_type_error ? ThrowTypeError(errmsg) : ThrowError(errmsg);
}


Handle<Value> ThrowCryptoError(unsigned long err) {
  return ThrowCryptoErrorHelper(err, false);
}


Handle<Value> ThrowCryptoTypeError(unsigned long err) {
  return ThrowCryptoErrorHelper(err, true);
}


void SecureContext::Initialize(Handle<Object> target) {
  HandleScope scope(node_isolate);

  Local<FunctionTemplate> t = FunctionTemplate::New(SecureContext::New);
  secure_context_constructor = Persistent<FunctionTemplate>::New(node_isolate,
                                                                 t);

  t->InstanceTemplate()->SetInternalFieldCount(1);
  t->SetClassName(String::NewSymbol("SecureContext"));

  NODE_SET_PROTOTYPE_METHOD(t, "init", SecureContext::Init);
  NODE_SET_PROTOTYPE_METHOD(t, "setKey", SecureContext::SetKey);
  NODE_SET_PROTOTYPE_METHOD(t, "setCert", SecureContext::SetCert);
  NODE_SET_PROTOTYPE_METHOD(t, "addCACert", SecureContext::AddCACert);
  NODE_SET_PROTOTYPE_METHOD(t, "addCRL", SecureContext::AddCRL);
  NODE_SET_PROTOTYPE_METHOD(t, "addRootCerts", SecureContext::AddRootCerts);
  NODE_SET_PROTOTYPE_METHOD(t, "setCiphers", SecureContext::SetCiphers);
  NODE_SET_PROTOTYPE_METHOD(t, "setOptions", SecureContext::SetOptions);
  NODE_SET_PROTOTYPE_METHOD(t, "setSessionIdContext",
                               SecureContext::SetSessionIdContext);
  NODE_SET_PROTOTYPE_METHOD(t, "setSessionTimeout",
                               SecureContext::SetSessionTimeout);
  NODE_SET_PROTOTYPE_METHOD(t, "close", SecureContext::Close);
  NODE_SET_PROTOTYPE_METHOD(t, "loadPKCS12", SecureContext::LoadPKCS12);

  target->Set(String::NewSymbol("SecureContext"), t->GetFunction());
}


Handle<Value> SecureContext::New(const Arguments& args) {
  HandleScope scope(node_isolate);
  SecureContext *p = new SecureContext();
  p->Wrap(args.Holder());
  return args.This();
}


Handle<Value> SecureContext::Init(const Arguments& args) {
  HandleScope scope(node_isolate);

  SecureContext *sc = ObjectWrap::Unwrap<SecureContext>(args.Holder());

  OPENSSL_CONST SSL_METHOD *method = SSLv23_method();

  if (args.Length() == 1 && args[0]->IsString()) {
    String::Utf8Value sslmethod(args[0]);

    if (strcmp(*sslmethod, "SSLv2_method") == 0) {
#ifndef OPENSSL_NO_SSL2
      method = SSLv2_method();
#else
      return ThrowException(Exception::Error(String::New("SSLv2 methods disabled")));
#endif
    } else if (strcmp(*sslmethod, "SSLv2_server_method") == 0) {
#ifndef OPENSSL_NO_SSL2
      method = SSLv2_server_method();
#else
      return ThrowException(Exception::Error(String::New("SSLv2 methods disabled")));
#endif
    } else if (strcmp(*sslmethod, "SSLv2_client_method") == 0) {
#ifndef OPENSSL_NO_SSL2
      method = SSLv2_client_method();
#else
      return ThrowException(Exception::Error(String::New("SSLv2 methods disabled")));
#endif
    } else if (strcmp(*sslmethod, "SSLv3_method") == 0) {
      method = SSLv3_method();
    } else if (strcmp(*sslmethod, "SSLv3_server_method") == 0) {
      method = SSLv3_server_method();
    } else if (strcmp(*sslmethod, "SSLv3_client_method") == 0) {
      method = SSLv3_client_method();
    } else if (strcmp(*sslmethod, "SSLv23_method") == 0) {
      method = SSLv23_method();
    } else if (strcmp(*sslmethod, "SSLv23_server_method") == 0) {
      method = SSLv23_server_method();
    } else if (strcmp(*sslmethod, "SSLv23_client_method") == 0) {
      method = SSLv23_client_method();
    } else if (strcmp(*sslmethod, "TLSv1_method") == 0) {
      method = TLSv1_method();
    } else if (strcmp(*sslmethod, "TLSv1_server_method") == 0) {
      method = TLSv1_server_method();
    } else if (strcmp(*sslmethod, "TLSv1_client_method") == 0) {
      method = TLSv1_client_method();
    } else {
      return ThrowException(Exception::Error(String::New("Unknown method")));
    }
  }

  sc->ctx_ = SSL_CTX_new(method);

  // SSL session cache configuration
  SSL_CTX_set_session_cache_mode(sc->ctx_,
                                 SSL_SESS_CACHE_SERVER |
                                 SSL_SESS_CACHE_NO_INTERNAL |
                                 SSL_SESS_CACHE_NO_AUTO_CLEAR);
  SSL_CTX_sess_set_get_cb(sc->ctx_, GetSessionCallback);
  SSL_CTX_sess_set_new_cb(sc->ctx_, NewSessionCallback);

  sc->ca_store_ = NULL;
  return True(node_isolate);
}


SSL_SESSION* SecureContext::GetSessionCallback(SSL* s,
                                               unsigned char* key,
                                               int len,
                                               int* copy) {
  HandleScope scope(node_isolate);

  Connection* p = static_cast<Connection*>(SSL_get_app_data(s));

  *copy = 0;
  SSL_SESSION* sess = p->next_sess_;
  p->next_sess_ = NULL;

  return sess;
}


void SessionDataFree(char* data, void* hint) {
  delete[] data;
}


int SecureContext::NewSessionCallback(SSL* s, SSL_SESSION* sess) {
  HandleScope scope(node_isolate);

  Connection* p = static_cast<Connection*>(SSL_get_app_data(s));

  // Check if session is small enough to be stored
  int size = i2d_SSL_SESSION(sess, NULL);
  if (size > kMaxSessionSize) return 0;

  // Serialize session
  char* serialized = new char[size];
  unsigned char* pserialized = reinterpret_cast<unsigned char*>(serialized);
  memset(serialized, 0, size);
  i2d_SSL_SESSION(sess, &pserialized);

  Handle<Value> argv[2] = {
    Buffer::New(reinterpret_cast<char*>(sess->session_id),
                sess->session_id_length)->handle_,
    Buffer::New(serialized, size, SessionDataFree, NULL)->handle_
  };

  if (onnewsession_sym.IsEmpty()) {
    onnewsession_sym = NODE_PSYMBOL("onnewsession");
  }
  MakeCallback(p->handle_, onnewsession_sym, ARRAY_SIZE(argv), argv);

  return 0;
}


// Takes a string or buffer and loads it into a BIO.
// Caller responsible for BIO_free_all-ing the returned object.
static BIO* LoadBIO (Handle<Value> v) {
  BIO *bio = BIO_new(BIO_s_mem());
  if (!bio) return NULL;

  HandleScope scope(node_isolate);

  int r = -1;

  if (v->IsString()) {
    String::Utf8Value s(v);
    r = BIO_write(bio, *s, s.length());
  } else if (Buffer::HasInstance(v)) {
    char* buffer_data = Buffer::Data(v);
    size_t buffer_length = Buffer::Length(v);
    r = BIO_write(bio, buffer_data, buffer_length);
  }

  if (r <= 0) {
    BIO_free_all(bio);
    return NULL;
  }

  return bio;
}


// Takes a string or buffer and loads it into an X509
// Caller responsible for X509_free-ing the returned object.
static X509* LoadX509 (Handle<Value> v) {
  HandleScope scope(node_isolate); // necessary?

  BIO *bio = LoadBIO(v);
  if (!bio) return NULL;

  X509 * x509 = PEM_read_bio_X509(bio, NULL, NULL, NULL);
  if (!x509) {
    BIO_free_all(bio);
    return NULL;
  }

  BIO_free_all(bio);
  return x509;
}


Handle<Value> SecureContext::SetKey(const Arguments& args) {
  HandleScope scope(node_isolate);

  SecureContext *sc = ObjectWrap::Unwrap<SecureContext>(args.Holder());

  unsigned int len = args.Length();
  if (len != 1 && len != 2) {
    return ThrowException(Exception::TypeError(String::New("Bad parameter")));
  }
  if (len == 2 && !args[1]->IsString()) {
    return ThrowException(Exception::TypeError(String::New("Bad parameter")));
  }

  BIO *bio = LoadBIO(args[0]);
  if (!bio) return False(node_isolate);

  String::Utf8Value passphrase(args[1]);

  EVP_PKEY* key = PEM_read_bio_PrivateKey(bio, NULL, NULL,
                                          len == 1 ? NULL : *passphrase);

  if (!key) {
    BIO_free_all(bio);
    unsigned long err = ERR_get_error();
    if (!err) {
      return ThrowException(Exception::Error(
          String::New("PEM_read_bio_PrivateKey")));
    }
    return ThrowCryptoError(err);
  }

  SSL_CTX_use_PrivateKey(sc->ctx_, key);
  EVP_PKEY_free(key);
  BIO_free_all(bio);

  return True(node_isolate);
}


// Read a file that contains our certificate in "PEM" format,
// possibly followed by a sequence of CA certificates that should be
// sent to the peer in the Certificate message.
//
// Taken from OpenSSL - editted for style.
int SSL_CTX_use_certificate_chain(SSL_CTX *ctx, BIO *in) {
  int ret = 0;
  X509 *x = NULL;

  x = PEM_read_bio_X509_AUX(in, NULL, NULL, NULL);

  if (x == NULL) {
    SSLerr(SSL_F_SSL_CTX_USE_CERTIFICATE_CHAIN_FILE, ERR_R_PEM_LIB);
    goto end;
  }

  ret = SSL_CTX_use_certificate(ctx, x);

  if (ERR_peek_error() != 0) {
    // Key/certificate mismatch doesn't imply ret==0 ...
    ret = 0;
  }

  if (ret) {
    // If we could set up our certificate, now proceed to
    // the CA certificates.
    X509 *ca;
    int r;
    unsigned long err;

    if (ctx->extra_certs != NULL) {
      sk_X509_pop_free(ctx->extra_certs, X509_free);
      ctx->extra_certs = NULL;
    }

    while ((ca = PEM_read_bio_X509(in, NULL, NULL, NULL))) {
      r = SSL_CTX_add_extra_chain_cert(ctx, ca);

      if (!r) {
        X509_free(ca);
        ret = 0;
        goto end;
      }
      // Note that we must not free r if it was successfully
      // added to the chain (while we must free the main
      // certificate, since its reference count is increased
      // by SSL_CTX_use_certificate).
    }

    // When the while loop ends, it's usually just EOF.
    err = ERR_peek_last_error();
    if (ERR_GET_LIB(err) == ERR_LIB_PEM &&
        ERR_GET_REASON(err) == PEM_R_NO_START_LINE) {
      ERR_clear_error();
    } else  {
      // some real error
      ret = 0;
    }
  }

end:
  if (x != NULL) X509_free(x);
  return ret;
}


Handle<Value> SecureContext::SetCert(const Arguments& args) {
  HandleScope scope(node_isolate);

  SecureContext *sc = ObjectWrap::Unwrap<SecureContext>(args.Holder());

  if (args.Length() != 1) {
    return ThrowException(Exception::TypeError(
          String::New("Bad parameter")));
  }

  BIO* bio = LoadBIO(args[0]);
  if (!bio) return False(node_isolate);

  int rv = SSL_CTX_use_certificate_chain(sc->ctx_, bio);

  BIO_free_all(bio);

  if (!rv) {
    unsigned long err = ERR_get_error();
    if (!err) {
      return ThrowException(Exception::Error(
          String::New("SSL_CTX_use_certificate_chain")));
    }
    return ThrowCryptoError(err);
  }

  return True(node_isolate);
}


Handle<Value> SecureContext::AddCACert(const Arguments& args) {
  bool newCAStore = false;
  HandleScope scope(node_isolate);

  SecureContext *sc = ObjectWrap::Unwrap<SecureContext>(args.Holder());

  if (args.Length() != 1) {
    return ThrowException(Exception::TypeError(String::New("Bad parameter")));
  }

  if (!sc->ca_store_) {
    sc->ca_store_ = X509_STORE_new();
    newCAStore = true;
  }

  X509* x509 = LoadX509(args[0]);
  if (!x509) return False(node_isolate);

  X509_STORE_add_cert(sc->ca_store_, x509);
  SSL_CTX_add_client_CA(sc->ctx_, x509);

  X509_free(x509);

  if (newCAStore) {
    SSL_CTX_set_cert_store(sc->ctx_, sc->ca_store_);
  }

  return True(node_isolate);
}


Handle<Value> SecureContext::AddCRL(const Arguments& args) {
  HandleScope scope(node_isolate);

  SecureContext *sc = ObjectWrap::Unwrap<SecureContext>(args.Holder());

  if (args.Length() != 1) {
    return ThrowException(Exception::TypeError(String::New("Bad parameter")));
  }

  BIO *bio = LoadBIO(args[0]);
  if (!bio) return False(node_isolate);

  X509_CRL *x509 = PEM_read_bio_X509_CRL(bio, NULL, NULL, NULL);

  if (x509 == NULL) {
    BIO_free_all(bio);
    return False(node_isolate);
  }

  X509_STORE_add_crl(sc->ca_store_, x509);

  X509_STORE_set_flags(sc->ca_store_, X509_V_FLAG_CRL_CHECK |
                                      X509_V_FLAG_CRL_CHECK_ALL);

  BIO_free_all(bio);
  X509_CRL_free(x509);

  return True(node_isolate);
}



Handle<Value> SecureContext::AddRootCerts(const Arguments& args) {
  HandleScope scope(node_isolate);

  SecureContext *sc = ObjectWrap::Unwrap<SecureContext>(args.Holder());

  assert(sc->ca_store_ == NULL);

  if (!root_cert_store) {
    root_cert_store = X509_STORE_new();

    for (int i = 0; root_certs[i]; i++) {
      BIO *bp = BIO_new(BIO_s_mem());

      if (!BIO_write(bp, root_certs[i], strlen(root_certs[i]))) {
        BIO_free_all(bp);
        return False(node_isolate);
      }

      X509 *x509 = PEM_read_bio_X509(bp, NULL, NULL, NULL);

      if (x509 == NULL) {
        BIO_free_all(bp);
        return False(node_isolate);
      }

      X509_STORE_add_cert(root_cert_store, x509);

      BIO_free_all(bp);
      X509_free(x509);
    }
  }

  sc->ca_store_ = root_cert_store;
  SSL_CTX_set_cert_store(sc->ctx_, sc->ca_store_);

  return True(node_isolate);
}


Handle<Value> SecureContext::SetCiphers(const Arguments& args) {
  HandleScope scope(node_isolate);

  SecureContext *sc = ObjectWrap::Unwrap<SecureContext>(args.Holder());

  if (args.Length() != 1 || !args[0]->IsString()) {
    return ThrowException(Exception::TypeError(String::New("Bad parameter")));
  }

  String::Utf8Value ciphers(args[0]);
  SSL_CTX_set_cipher_list(sc->ctx_, *ciphers);

  return True(node_isolate);
}

Handle<Value> SecureContext::SetOptions(const Arguments& args) {
  HandleScope scope(node_isolate);

  SecureContext *sc = ObjectWrap::Unwrap<SecureContext>(args.Holder());

  if (args.Length() != 1 || !args[0]->IntegerValue()) {
    return ThrowException(Exception::TypeError(String::New("Bad parameter")));
  }

  SSL_CTX_set_options(sc->ctx_, args[0]->IntegerValue());

  return True(node_isolate);
}

Handle<Value> SecureContext::SetSessionIdContext(const Arguments& args) {
  HandleScope scope(node_isolate);

  SecureContext *sc = ObjectWrap::Unwrap<SecureContext>(args.Holder());

  if (args.Length() != 1 || !args[0]->IsString()) {
    return ThrowException(Exception::TypeError(String::New("Bad parameter")));
  }

  String::Utf8Value sessionIdContext(args[0]);
  const unsigned char* sid_ctx = (const unsigned char*) *sessionIdContext;
  unsigned int sid_ctx_len = sessionIdContext.length();

  int r = SSL_CTX_set_session_id_context(sc->ctx_, sid_ctx, sid_ctx_len);
  if (r != 1) {
    Local<String> message;
    BIO* bio;
    BUF_MEM* mem;
    if ((bio = BIO_new(BIO_s_mem()))) {
      ERR_print_errors(bio);
      BIO_get_mem_ptr(bio, &mem);
      message = String::New(mem->data, mem->length);
      BIO_free_all(bio);
    } else {
      message = String::New("SSL_CTX_set_session_id_context error");
    }
    return ThrowException(Exception::TypeError(message));
  }

  return True(node_isolate);
}

Handle<Value> SecureContext::SetSessionTimeout(const Arguments& args) {
  HandleScope scope(node_isolate);

  SecureContext *sc = ObjectWrap::Unwrap<SecureContext>(args.Holder());

  if (args.Length() != 1 || !args[0]->IsInt32()) {
    return ThrowTypeError("Bad parameter");
  }

  int32_t sessionTimeout = args[0]->Int32Value();
  SSL_CTX_set_timeout(sc->ctx_, sessionTimeout);

  return True();
}

Handle<Value> SecureContext::Close(const Arguments& args) {
  HandleScope scope(node_isolate);
  SecureContext *sc = ObjectWrap::Unwrap<SecureContext>(args.Holder());
  sc->FreeCTXMem();
  return False(node_isolate);
}

//Takes .pfx or .p12 and password in string or buffer format
Handle<Value> SecureContext::LoadPKCS12(const Arguments& args) {
  HandleScope scope(node_isolate);

  BIO* in = NULL;
  PKCS12* p12 = NULL;
  EVP_PKEY* pkey = NULL;
  X509* cert = NULL;
  STACK_OF(X509)* extraCerts = NULL;
  char* pass = NULL;
  bool ret = false;

  SecureContext *sc = ObjectWrap::Unwrap<SecureContext>(args.Holder());

  if (args.Length() < 1) {
    return ThrowException(Exception::TypeError(
          String::New("Bad parameter")));
  }

  in = LoadBIO(args[0]);
  if (in == NULL) {
    return ThrowException(Exception::Error(
          String::New("Unable to load BIO")));
  }

  if (args.Length() >= 2) {
    ASSERT_IS_BUFFER(args[1]);

    int passlen = Buffer::Length(args[1]);
    if (passlen < 0) {
      BIO_free_all(in);
      return ThrowException(Exception::TypeError(
            String::New("Bad password")));
    }
    pass = new char[passlen + 1];
    int pass_written = DecodeWrite(pass, passlen, args[1], BINARY);

    assert(pass_written == passlen);
    pass[passlen] = '\0';
  }

  if (d2i_PKCS12_bio(in, &p12) &&
      PKCS12_parse(p12, pass, &pkey, &cert, &extraCerts) &&
      SSL_CTX_use_certificate(sc->ctx_, cert) &&
      SSL_CTX_use_PrivateKey(sc->ctx_, pkey))
  {
    // set extra certs
    while (X509* x509 = sk_X509_pop(extraCerts)) {
      if (!sc->ca_store_) {
        sc->ca_store_ = X509_STORE_new();
        SSL_CTX_set_cert_store(sc->ctx_, sc->ca_store_);
      }

      X509_STORE_add_cert(sc->ca_store_, x509);
      SSL_CTX_add_client_CA(sc->ctx_, x509);
    }

    EVP_PKEY_free(pkey);
    X509_free(cert);
    sk_X509_free(extraCerts);

    ret = true;
  }

  PKCS12_free(p12);
  BIO_free_all(in);
  delete[] pass;

  if (!ret) {
    unsigned long err = ERR_get_error();
    const char* str = ERR_reason_error_string(err);
    return ThrowException(Exception::Error(String::New(str)));
  }

  return True(node_isolate);
}


size_t ClientHelloParser::Write(const uint8_t* data, size_t len) {
  HandleScope scope(node_isolate);

  // Just accumulate data, everything will be pushed to BIO later
  if (state_ == kPaused) return 0;

  // Copy incoming data to the internal buffer
  // (which has a size of the biggest possible TLS frame)
  size_t available = sizeof(data_) - offset_;
  size_t copied = len < available ? len : available;
  memcpy(data_ + offset_, data, copied);
  offset_ += copied;

  // Vars for parsing hello
  bool is_clienthello = false;
  uint8_t session_size = -1;
  uint8_t* session_id = NULL;
  Local<Object> hello;
  Handle<Value> argv[1];

  switch (state_) {
   case kWaiting:
    // >= 5 bytes for header parsing
    if (offset_ < 5) break;

    if (data_[0] == kChangeCipherSpec || data_[0] == kAlert ||
        data_[0] == kHandshake || data_[0] == kApplicationData) {
      frame_len_ = (data_[3] << 8) + data_[4];
      state_ = kTLSHeader;
      body_offset_ = 5;
    } else {
      frame_len_ = (data_[0] << 8) + data_[1];
      state_ = kSSLHeader;
      if (*data_ & 0x40) {
        // header with padding
        body_offset_ = 3;
      } else {
        // without padding
        body_offset_ = 2;
      }
    }

    // Sanity check (too big frame, or too small)
    if (frame_len_ >= sizeof(data_)) {
      // Let OpenSSL handle it
      Finish();
      return copied;
    }
   case kTLSHeader:
   case kSSLHeader:
    // >= 5 + frame size bytes for frame parsing
    if (offset_ < body_offset_ + frame_len_) break;

    // Skip unsupported frames and gather some data from frame

    // TODO: Check protocol version
    if (data_[body_offset_] == kClientHello) {
      is_clienthello = true;
      uint8_t* body;
      size_t session_offset;

      if (state_ == kTLSHeader) {
        // Skip frame header, hello header, protocol version and random data
        session_offset = body_offset_ + 4 + 2 + 32;

        if (session_offset + 1 < offset_) {
          body = data_ + session_offset;
          session_size = *body;
          session_id = body + 1;
        }
      } else if (state_ == kSSLHeader) {
        // Skip header, version
        session_offset = body_offset_ + 3;

        if (session_offset + 4 < offset_) {
          body = data_ + session_offset;

          int ciphers_size = (body[0] << 8) + body[1];

          if (body + 4 + ciphers_size < data_ + offset_) {
            session_size = (body[2] << 8) + body[3];
            session_id = body + 4 + ciphers_size;
          }
        }
      } else {
        // Whoa? How did we get here?
        abort();
      }

      // Check if we overflowed (do not reply with any private data)
      if (session_id == NULL ||
          session_size > 32 ||
          session_id + session_size > data_ + offset_) {
        Finish();
        return copied;
      }

      // TODO: Parse other things?
    }

    // Not client hello - let OpenSSL handle it
    if (!is_clienthello) {
      Finish();
      return copied;
    }

    // Parse frame, call javascript handler and
    // move parser into the paused state
    if (onclienthello_sym.IsEmpty()) {
      onclienthello_sym = NODE_PSYMBOL("onclienthello");
    }
    if (sessionid_sym.IsEmpty()) {
      sessionid_sym = NODE_PSYMBOL("sessionId");
    }

    state_ = kPaused;
    hello = Object::New();
    hello->Set(sessionid_sym,
               Buffer::New(reinterpret_cast<char*>(session_id),
                           session_size)->handle_);

    argv[0] = hello;
    MakeCallback(conn_->handle_, onclienthello_sym, 1, argv);
    break;
   case kEnded:
   default:
    break;
  }

  return copied;
}


void ClientHelloParser::Finish() {
  assert(state_ != kEnded);
  state_ = kEnded;

  // Write all accumulated data
  int r = BIO_write(conn_->bio_read_, reinterpret_cast<char*>(data_), offset_);
  conn_->HandleBIOError(conn_->bio_read_, "BIO_write", r);
  conn_->SetShutdownFlags();
}


#ifdef SSL_PRINT_DEBUG
# define DEBUG_PRINT(...) fprintf (stderr, __VA_ARGS__)
#else
# define DEBUG_PRINT(...)
#endif


int Connection::HandleBIOError(BIO *bio, const char* func, int rv) {
  if (rv >= 0) return rv;

  int retry = BIO_should_retry(bio);
  (void) retry; // unused if !defined(SSL_PRINT_DEBUG)

  if (BIO_should_write(bio)) {
    DEBUG_PRINT("[%p] BIO: %s want write. should retry %d\n", ssl_, func, retry);
    return 0;

  } else if (BIO_should_read(bio)) {
    DEBUG_PRINT("[%p] BIO: %s want read. should retry %d\n", ssl_, func, retry);
    return 0;

  } else {
   static char ssl_error_buf[512];
    ERR_error_string_n(rv, ssl_error_buf, sizeof(ssl_error_buf));

    HandleScope scope(node_isolate);
    Local<Value> e = Exception::Error(String::New(ssl_error_buf));
    handle_->Set(String::New("error"), e);

    DEBUG_PRINT("[%p] BIO: %s failed: (%d) %s\n", ssl_, func, rv, ssl_error_buf);

    return rv;
  }

  return 0;
}


int Connection::HandleSSLError(const char* func, int rv, ZeroStatus zs) {
  // Forcibly clear OpenSSL's error stack on return. This stops stale errors
  // from popping up later in the lifecycle of the SSL connection where they
  // would cause spurious failures. It's a rather blunt method, though.
  // ERR_clear_error() isn't necessarily cheap either.
  struct ClearErrorOnReturn {
    ~ClearErrorOnReturn() { ERR_clear_error(); }
  };
  ClearErrorOnReturn clear_error_on_return;
  (void) &clear_error_on_return;  // Silence unused variable warning.

  if (rv > 0) return rv;
  if ((rv == 0) && (zs == kZeroIsNotAnError)) return rv;

  int err = SSL_get_error(ssl_, rv);

  if (err == SSL_ERROR_NONE) {
    return 0;

  } else if (err == SSL_ERROR_WANT_WRITE) {
    DEBUG_PRINT("[%p] SSL: %s want write\n", ssl_, func);
    return 0;

  } else if (err == SSL_ERROR_WANT_READ) {
    DEBUG_PRINT("[%p] SSL: %s want read\n", ssl_, func);
    return 0;

  } else if (err == SSL_ERROR_ZERO_RETURN) {
    handle_->Set(String::New("error"),
                 Exception::Error(String::New("ZERO_RETURN")));
    return rv;

  } else {
    HandleScope scope(node_isolate);
    BUF_MEM* mem;
    BIO *bio;

    assert(err == SSL_ERROR_SSL || err == SSL_ERROR_SYSCALL);

    // XXX We need to drain the error queue for this thread or else OpenSSL
    // has the possibility of blocking connections? This problem is not well
    // understood. And we should be somehow propagating these errors up
    // into JavaScript. There is no test which demonstrates this problem.
    // https://github.com/joyent/node/issues/1719
    if ((bio = BIO_new(BIO_s_mem()))) {
      ERR_print_errors(bio);
      BIO_get_mem_ptr(bio, &mem);
      Local<Value> e = Exception::Error(String::New(mem->data, mem->length));
      handle_->Set(String::New("error"), e);
      BIO_free_all(bio);
    }

    return rv;
  }

  return 0;
}


void Connection::ClearError() {
#ifndef NDEBUG
  HandleScope scope(node_isolate);

  // We should clear the error in JS-land
  assert(handle_->Get(String::New("error"))->BooleanValue() == false);
#endif // NDEBUG
}


void Connection::SetShutdownFlags() {
  HandleScope scope(node_isolate);

  int flags = SSL_get_shutdown(ssl_);

  if (flags & SSL_SENT_SHUTDOWN) {
    handle_->Set(String::New("sentShutdown"), True(node_isolate));
  }

  if (flags & SSL_RECEIVED_SHUTDOWN) {
    handle_->Set(String::New("receivedShutdown"), True(node_isolate));
  }
}


void Connection::Initialize(Handle<Object> target) {
  HandleScope scope(node_isolate);

  Local<FunctionTemplate> t = FunctionTemplate::New(Connection::New);
  t->InstanceTemplate()->SetInternalFieldCount(1);
  t->SetClassName(String::NewSymbol("Connection"));

  NODE_SET_PROTOTYPE_METHOD(t, "encIn", Connection::EncIn);
  NODE_SET_PROTOTYPE_METHOD(t, "clearOut", Connection::ClearOut);
  NODE_SET_PROTOTYPE_METHOD(t, "clearIn", Connection::ClearIn);
  NODE_SET_PROTOTYPE_METHOD(t, "encOut", Connection::EncOut);
  NODE_SET_PROTOTYPE_METHOD(t, "clearPending", Connection::ClearPending);
  NODE_SET_PROTOTYPE_METHOD(t, "encPending", Connection::EncPending);
  NODE_SET_PROTOTYPE_METHOD(t, "getPeerCertificate", Connection::GetPeerCertificate);
  NODE_SET_PROTOTYPE_METHOD(t, "getSession", Connection::GetSession);
  NODE_SET_PROTOTYPE_METHOD(t, "setSession", Connection::SetSession);
  NODE_SET_PROTOTYPE_METHOD(t, "loadSession", Connection::LoadSession);
  NODE_SET_PROTOTYPE_METHOD(t, "isSessionReused", Connection::IsSessionReused);
  NODE_SET_PROTOTYPE_METHOD(t, "isInitFinished", Connection::IsInitFinished);
  NODE_SET_PROTOTYPE_METHOD(t, "verifyError", Connection::VerifyError);
  NODE_SET_PROTOTYPE_METHOD(t, "getCurrentCipher", Connection::GetCurrentCipher);
  NODE_SET_PROTOTYPE_METHOD(t, "start", Connection::Start);
  NODE_SET_PROTOTYPE_METHOD(t, "shutdown", Connection::Shutdown);
  NODE_SET_PROTOTYPE_METHOD(t, "receivedShutdown", Connection::ReceivedShutdown);
  NODE_SET_PROTOTYPE_METHOD(t, "close", Connection::Close);

#ifdef OPENSSL_NPN_NEGOTIATED
  NODE_SET_PROTOTYPE_METHOD(t, "getNegotiatedProtocol", Connection::GetNegotiatedProto);
  NODE_SET_PROTOTYPE_METHOD(t, "setNPNProtocols", Connection::SetNPNProtocols);
#endif


#ifdef SSL_CTRL_SET_TLSEXT_SERVERNAME_CB
  NODE_SET_PROTOTYPE_METHOD(t, "getServername", Connection::GetServername);
  NODE_SET_PROTOTYPE_METHOD(t, "setSNICallback",  Connection::SetSNICallback);
#endif

  target->Set(String::NewSymbol("Connection"), t->GetFunction());
}


static int VerifyCallback(int preverify_ok, X509_STORE_CTX *ctx) {
  // Quoting SSL_set_verify(3ssl):
  //
  //   The VerifyCallback function is used to control the behaviour when
  //   the SSL_VERIFY_PEER flag is set. It must be supplied by the
  //   application and receives two arguments: preverify_ok indicates,
  //   whether the verification of the certificate in question was passed
  //   (preverify_ok=1) or not (preverify_ok=0). x509_ctx is a pointer to
  //   the complete context used for the certificate chain verification.
  //
  //   The certificate chain is checked starting with the deepest nesting
  //   level (the root CA certificate) and worked upward to the peer's
  //   certificate.  At each level signatures and issuer attributes are
  //   checked.  Whenever a verification error is found, the error number is
  //   stored in x509_ctx and VerifyCallback is called with preverify_ok=0.
  //   By applying X509_CTX_store_* functions VerifyCallback can locate the
  //   certificate in question and perform additional steps (see EXAMPLES).
  //   If no error is found for a certificate, VerifyCallback is called
  //   with preverify_ok=1 before advancing to the next level.
  //
  //   The return value of VerifyCallback controls the strategy of the
  //   further verification process. If VerifyCallback returns 0, the
  //   verification process is immediately stopped with "verification
  //   failed" state. If SSL_VERIFY_PEER is set, a verification failure
  //   alert is sent to the peer and the TLS/SSL handshake is terminated. If
  //   VerifyCallback returns 1, the verification process is continued. If
  //   VerifyCallback always returns 1, the TLS/SSL handshake will not be
  //   terminated with respect to verification failures and the connection
  //   will be established. The calling process can however retrieve the
  //   error code of the last verification error using
  //   SSL_get_verify_result(3) or by maintaining its own error storage
  //   managed by VerifyCallback.
  //
  //   If no VerifyCallback is specified, the default callback will be
  //   used.  Its return value is identical to preverify_ok, so that any
  //   verification failure will lead to a termination of the TLS/SSL
  //   handshake with an alert message, if SSL_VERIFY_PEER is set.
  //
  // Since we cannot perform I/O quickly enough in this callback, we ignore
  // all preverify_ok errors and let the handshake continue. It is
  // imparative that the user use Connection::VerifyError after the
  // 'secure' callback has been made.
  return 1;
}

#ifdef OPENSSL_NPN_NEGOTIATED

int Connection::AdvertiseNextProtoCallback_(SSL *s,
                                            const unsigned char** data,
                                            unsigned int *len,
                                            void *arg) {

  Connection *p = static_cast<Connection*>(SSL_get_app_data(s));

  if (p->npnProtos_.IsEmpty()) {
    // No initialization - no NPN protocols
    *data = reinterpret_cast<const unsigned char*>("");
    *len = 0;
  } else {
    *data = reinterpret_cast<const unsigned char*>(Buffer::Data(p->npnProtos_));
    *len = Buffer::Length(p->npnProtos_);
  }

  return SSL_TLSEXT_ERR_OK;
}

int Connection::SelectNextProtoCallback_(SSL *s,
                             unsigned char** out, unsigned char* outlen,
                             const unsigned char* in,
                             unsigned int inlen, void *arg) {
  Connection *p = static_cast<Connection*> SSL_get_app_data(s);

  // Release old protocol handler if present
  if (!p->selectedNPNProto_.IsEmpty()) {
    p->selectedNPNProto_.Dispose(node_isolate);
  }

  if (p->npnProtos_.IsEmpty()) {
    // We should at least select one protocol
    // If server is using NPN
    *out = reinterpret_cast<unsigned char*>(const_cast<char*>("http/1.1"));
    *outlen = 8;

    // set status unsupported
    p->selectedNPNProto_ = Persistent<Value>::New(node_isolate,
                                                  False(node_isolate));

    return SSL_TLSEXT_ERR_OK;
  }

  const unsigned char* npnProtos =
      reinterpret_cast<const unsigned char*>(Buffer::Data(p->npnProtos_));

  int status = SSL_select_next_proto(out, outlen, in, inlen, npnProtos,
                                     Buffer::Length(p->npnProtos_));

  switch (status) {
    case OPENSSL_NPN_UNSUPPORTED:
      p->selectedNPNProto_ = Persistent<Value>::New(node_isolate,
                                                    Null(node_isolate));
      break;
    case OPENSSL_NPN_NEGOTIATED:
      p->selectedNPNProto_ = Persistent<Value>::New(node_isolate, String::New(
                                 reinterpret_cast<const char*>(*out), *outlen
                             ));
      break;
    case OPENSSL_NPN_NO_OVERLAP:
      p->selectedNPNProto_ = Persistent<Value>::New(node_isolate,
                                                    False(node_isolate));
      break;
    default:
      break;
  }

  return SSL_TLSEXT_ERR_OK;
}
#endif

#ifdef SSL_CTRL_SET_TLSEXT_SERVERNAME_CB
int Connection::SelectSNIContextCallback_(SSL *s, int *ad, void* arg) {
  HandleScope scope(node_isolate);

  Connection *p = static_cast<Connection*> SSL_get_app_data(s);

  const char* servername = SSL_get_servername(s, TLSEXT_NAMETYPE_host_name);

  if (servername) {
    if (!p->servername_.IsEmpty()) {
      p->servername_.Dispose(node_isolate);
    }
    p->servername_ = Persistent<String>::New(node_isolate,
                                             String::New(servername));

    // Call the SNI callback and use its return value as context
    if (!p->sniObject_.IsEmpty()) {
      if (!p->sniContext_.IsEmpty()) {
        p->sniContext_.Dispose(node_isolate);
      }

      // Get callback init args
      Local<Value> argv[1] = {*p->servername_};

      // Call it
      Local<Value> ret = Local<Value>::New(node_isolate,
                                           MakeCallback(p->sniObject_,
                                                        "onselect",
                                                        ARRAY_SIZE(argv),
                                                        argv));

      // If ret is SecureContext
      if (secure_context_constructor->HasInstance(ret)) {
        p->sniContext_ = Persistent<Value>::New(node_isolate, ret);
        SecureContext *sc = ObjectWrap::Unwrap<SecureContext>(
                                Local<Object>::Cast(ret));
        SSL_set_SSL_CTX(s, sc->ctx_);
      } else {
        return SSL_TLSEXT_ERR_NOACK;
      }
    }
  }

  return SSL_TLSEXT_ERR_OK;
}
#endif

Handle<Value> Connection::New(const Arguments& args) {
  HandleScope scope(node_isolate);

  Connection *p = new Connection();
  p->Wrap(args.Holder());

  if (args.Length() < 1 || !args[0]->IsObject()) {
    return ThrowException(Exception::Error(String::New(
      "First argument must be a crypto module Credentials")));
  }

  SecureContext *sc = ObjectWrap::Unwrap<SecureContext>(args[0]->ToObject());

  bool is_server = args[1]->BooleanValue();

  p->ssl_ = SSL_new(sc->ctx_);
  p->bio_read_ = BIO_new(BIO_s_mem());
  p->bio_write_ = BIO_new(BIO_s_mem());

  SSL_set_app_data(p->ssl_, p);

  if (is_server) SSL_set_info_callback(p->ssl_, SSLInfoCallback);

#ifdef OPENSSL_NPN_NEGOTIATED
  if (is_server) {
    // Server should advertise NPN protocols
    SSL_CTX_set_next_protos_advertised_cb(sc->ctx_,
                                          AdvertiseNextProtoCallback_,
                                          NULL);
  } else {
    // Client should select protocol from advertised
    // If server supports NPN
    SSL_CTX_set_next_proto_select_cb(sc->ctx_,
                                     SelectNextProtoCallback_,
                                     NULL);
  }
#endif

#ifdef SSL_CTRL_SET_TLSEXT_SERVERNAME_CB
  if (is_server) {
    SSL_CTX_set_tlsext_servername_callback(sc->ctx_, SelectSNIContextCallback_);
  } else {
    String::Utf8Value servername(args[2]);
    SSL_set_tlsext_host_name(p->ssl_, *servername);
  }
#endif

  SSL_set_bio(p->ssl_, p->bio_read_, p->bio_write_);

#ifdef SSL_MODE_RELEASE_BUFFERS
  long mode = SSL_get_mode(p->ssl_);
  SSL_set_mode(p->ssl_, mode | SSL_MODE_RELEASE_BUFFERS);
#endif


  int verify_mode;
  if (is_server) {
    bool request_cert = args[2]->BooleanValue();
    if (!request_cert) {
      // Note reject_unauthorized ignored.
      verify_mode = SSL_VERIFY_NONE;
    } else {
      bool reject_unauthorized = args[3]->BooleanValue();
      verify_mode = SSL_VERIFY_PEER;
      if (reject_unauthorized) verify_mode |= SSL_VERIFY_FAIL_IF_NO_PEER_CERT;
    }
  } else {
    // Note request_cert and reject_unauthorized are ignored for clients.
    verify_mode = SSL_VERIFY_NONE;
  }


  // Always allow a connection. We'll reject in javascript.
  SSL_set_verify(p->ssl_, verify_mode, VerifyCallback);

  if ((p->is_server_ = is_server)) {
    SSL_set_accept_state(p->ssl_);
  } else {
    SSL_set_connect_state(p->ssl_);
  }

  return args.This();
}


void Connection::SSLInfoCallback(const SSL *ssl_, int where, int ret) {
  // Be compatible with older versions of OpenSSL. SSL_get_app_data() wants
  // a non-const SSL* in OpenSSL <= 0.9.7e.
  SSL* ssl = const_cast<SSL*>(ssl_);
  if (where & SSL_CB_HANDSHAKE_START) {
    HandleScope scope(node_isolate);
    Connection* c = static_cast<Connection*>(SSL_get_app_data(ssl));
    if (onhandshakestart_sym.IsEmpty()) {
      onhandshakestart_sym = NODE_PSYMBOL("onhandshakestart");
    }
    MakeCallback(c->handle_, onhandshakestart_sym, 0, NULL);
  }
  if (where & SSL_CB_HANDSHAKE_DONE) {
    HandleScope scope(node_isolate);
    Connection* c = static_cast<Connection*>(SSL_get_app_data(ssl));
    if (onhandshakedone_sym.IsEmpty()) {
      onhandshakedone_sym = NODE_PSYMBOL("onhandshakedone");
    }
    MakeCallback(c->handle_, onhandshakedone_sym, 0, NULL);
  }
}


Handle<Value> Connection::EncIn(const Arguments& args) {
  HandleScope scope(node_isolate);

  Connection *ss = Connection::Unwrap(args);

  if (args.Length() < 3) {
    return ThrowException(Exception::TypeError(
          String::New("Takes 3 parameters")));
  }

  if (!Buffer::HasInstance(args[0])) {
    return ThrowException(Exception::TypeError(
          String::New("Second argument should be a buffer")));
  }

  char* buffer_data = Buffer::Data(args[0]);
  size_t buffer_length = Buffer::Length(args[0]);

  size_t off = args[1]->Int32Value();
  size_t len = args[2]->Int32Value();
  if (off + len > buffer_length) {
    return ThrowException(Exception::Error(
          String::New("off + len > buffer.length")));
  }

  int bytes_written;
  char* data = buffer_data + off;

  if (ss->is_server_ && !ss->hello_parser_.ended()) {
    bytes_written = ss->hello_parser_.Write(reinterpret_cast<uint8_t*>(data),
                                            len);
  } else {
    bytes_written = BIO_write(ss->bio_read_, data, len);
    ss->HandleBIOError(ss->bio_read_, "BIO_write", bytes_written);
    ss->SetShutdownFlags();
  }

  return scope.Close(Integer::New(bytes_written, node_isolate));
}


Handle<Value> Connection::ClearOut(const Arguments& args) {
  HandleScope scope(node_isolate);

  Connection *ss = Connection::Unwrap(args);

  if (args.Length() < 3) {
    return ThrowException(Exception::TypeError(
          String::New("Takes 3 parameters")));
  }

  if (!Buffer::HasInstance(args[0])) {
    return ThrowException(Exception::TypeError(
          String::New("Second argument should be a buffer")));
  }

  char* buffer_data = Buffer::Data(args[0]);
  size_t buffer_length = Buffer::Length(args[0]);

  size_t off = args[1]->Int32Value();
  size_t len = args[2]->Int32Value();
  if (off + len > buffer_length) {
    return ThrowException(Exception::Error(
          String::New("off + len > buffer.length")));
  }

  if (!SSL_is_init_finished(ss->ssl_)) {
    int rv;

    if (ss->is_server_) {
      rv = SSL_accept(ss->ssl_);
      ss->HandleSSLError("SSL_accept:ClearOut", rv, kZeroIsAnError);
    } else {
      rv = SSL_connect(ss->ssl_);
      ss->HandleSSLError("SSL_connect:ClearOut", rv, kZeroIsAnError);
    }

    if (rv < 0) return scope.Close(Integer::New(rv, node_isolate));
  }

  int bytes_read = SSL_read(ss->ssl_, buffer_data + off, len);
  ss->HandleSSLError("SSL_read:ClearOut", bytes_read, kZeroIsNotAnError);
  ss->SetShutdownFlags();

  return scope.Close(Integer::New(bytes_read, node_isolate));
}


Handle<Value> Connection::ClearPending(const Arguments& args) {
  HandleScope scope(node_isolate);

  Connection *ss = Connection::Unwrap(args);

  int bytes_pending = BIO_pending(ss->bio_read_);
  return scope.Close(Integer::New(bytes_pending, node_isolate));
}


Handle<Value> Connection::EncPending(const Arguments& args) {
  HandleScope scope(node_isolate);

  Connection *ss = Connection::Unwrap(args);

  int bytes_pending = BIO_pending(ss->bio_write_);
  return scope.Close(Integer::New(bytes_pending, node_isolate));
}


Handle<Value> Connection::EncOut(const Arguments& args) {
  HandleScope scope(node_isolate);

  Connection *ss = Connection::Unwrap(args);

  if (args.Length() < 3) {
    return ThrowException(Exception::TypeError(
          String::New("Takes 3 parameters")));
  }

  if (!Buffer::HasInstance(args[0])) {
    return ThrowException(Exception::TypeError(
          String::New("Second argument should be a buffer")));
  }

  char* buffer_data = Buffer::Data(args[0]);
  size_t buffer_length = Buffer::Length(args[0]);

  size_t off = args[1]->Int32Value();
  size_t len = args[2]->Int32Value();
  if (off + len > buffer_length) {
    return ThrowException(Exception::Error(
          String::New("off + len > buffer.length")));
  }

  int bytes_read = BIO_read(ss->bio_write_, buffer_data + off, len);

  ss->HandleBIOError(ss->bio_write_, "BIO_read:EncOut", bytes_read);
  ss->SetShutdownFlags();

  return scope.Close(Integer::New(bytes_read, node_isolate));
}


Handle<Value> Connection::ClearIn(const Arguments& args) {
  HandleScope scope(node_isolate);

  Connection *ss = Connection::Unwrap(args);

  if (args.Length() < 3) {
    return ThrowException(Exception::TypeError(
          String::New("Takes 3 parameters")));
  }

  if (!Buffer::HasInstance(args[0])) {
    return ThrowException(Exception::TypeError(
          String::New("Second argument should be a buffer")));
  }

  char* buffer_data = Buffer::Data(args[0]);
  size_t buffer_length = Buffer::Length(args[0]);

  size_t off = args[1]->Int32Value();
  size_t len = args[2]->Int32Value();
  if (off + len > buffer_length) {
    return ThrowException(Exception::Error(
          String::New("off + len > buffer.length")));
  }

  if (!SSL_is_init_finished(ss->ssl_)) {
    int rv;
    if (ss->is_server_) {
      rv = SSL_accept(ss->ssl_);
      ss->HandleSSLError("SSL_accept:ClearIn", rv, kZeroIsAnError);
    } else {
      rv = SSL_connect(ss->ssl_);
      ss->HandleSSLError("SSL_connect:ClearIn", rv, kZeroIsAnError);
    }

    if (rv < 0) return scope.Close(Integer::New(rv, node_isolate));
  }

  int bytes_written = SSL_write(ss->ssl_, buffer_data + off, len);

  ss->HandleSSLError("SSL_write:ClearIn",
                     bytes_written,
                     len == 0 ? kZeroIsNotAnError : kZeroIsAnError);
  ss->SetShutdownFlags();

  return scope.Close(Integer::New(bytes_written, node_isolate));
}


Handle<Value> Connection::GetPeerCertificate(const Arguments& args) {
  HandleScope scope(node_isolate);

  Connection *ss = Connection::Unwrap(args);

  if (ss->ssl_ == NULL) return Undefined(node_isolate);
  Local<Object> info = Object::New();
  X509* peer_cert = SSL_get_peer_certificate(ss->ssl_);
  if (peer_cert != NULL) {
    BIO* bio = BIO_new(BIO_s_mem());
    BUF_MEM* mem;
    if (X509_NAME_print_ex(bio, X509_get_subject_name(peer_cert), 0,
                           X509_NAME_FLAGS) > 0) {
      BIO_get_mem_ptr(bio, &mem);
      info->Set(subject_symbol, String::New(mem->data, mem->length));
    }
    (void) BIO_reset(bio);

    if (X509_NAME_print_ex(bio, X509_get_issuer_name(peer_cert), 0,
                           X509_NAME_FLAGS) > 0) {
      BIO_get_mem_ptr(bio, &mem);
      info->Set(issuer_symbol, String::New(mem->data, mem->length));
    }
    (void) BIO_reset(bio);

    int index = X509_get_ext_by_NID(peer_cert, NID_subject_alt_name, -1);
    if (index >= 0) {
      X509_EXTENSION* ext;
      int rv;

      ext = X509_get_ext(peer_cert, index);
      assert(ext != NULL);

      rv = X509V3_EXT_print(bio, ext, 0, 0);
      assert(rv == 1);

      BIO_get_mem_ptr(bio, &mem);
      info->Set(subjectaltname_symbol, String::New(mem->data, mem->length));

      (void) BIO_reset(bio);
    }

    EVP_PKEY *pkey = NULL;
    RSA *rsa = NULL;
    if( NULL != (pkey = X509_get_pubkey(peer_cert))
        && NULL != (rsa = EVP_PKEY_get1_RSA(pkey)) ) {
        BN_print(bio, rsa->n);
        BIO_get_mem_ptr(bio, &mem);
        info->Set(modulus_symbol, String::New(mem->data, mem->length) );
        (void) BIO_reset(bio);

        BN_print(bio, rsa->e);
        BIO_get_mem_ptr(bio, &mem);
        info->Set(exponent_symbol, String::New(mem->data, mem->length) );
        (void) BIO_reset(bio);
    }

    if (pkey != NULL) {
      EVP_PKEY_free(pkey);
      pkey = NULL;
    }
    if (rsa != NULL) {
      RSA_free(rsa);
      rsa = NULL;
    }

    ASN1_TIME_print(bio, X509_get_notBefore(peer_cert));
    BIO_get_mem_ptr(bio, &mem);
    info->Set(valid_from_symbol, String::New(mem->data, mem->length));
    (void) BIO_reset(bio);

    ASN1_TIME_print(bio, X509_get_notAfter(peer_cert));
    BIO_get_mem_ptr(bio, &mem);
    info->Set(valid_to_symbol, String::New(mem->data, mem->length));
    BIO_free_all(bio);

    unsigned int md_size, i;
    unsigned char md[EVP_MAX_MD_SIZE];
    if (X509_digest(peer_cert, EVP_sha1(), md, &md_size)) {
      const char hex[] = "0123456789ABCDEF";
      char fingerprint[EVP_MAX_MD_SIZE * 3];

      for (i=0; i<md_size; i++) {
        fingerprint[3*i] = hex[(md[i] & 0xf0) >> 4];
        fingerprint[(3*i)+1] = hex[(md[i] & 0x0f)];
        fingerprint[(3*i)+2] = ':';
      }

      if (md_size > 0) {
        fingerprint[(3*(md_size-1))+2] = '\0';
      }
      else {
        fingerprint[0] = '\0';
      }

      info->Set(fingerprint_symbol, String::New(fingerprint));
    }

    STACK_OF(ASN1_OBJECT) *eku = (STACK_OF(ASN1_OBJECT) *)X509_get_ext_d2i(
        peer_cert, NID_ext_key_usage, NULL, NULL);
    if (eku != NULL) {
      Local<Array> ext_key_usage = Array::New();
      char buf[256];

      for (int i = 0; i < sk_ASN1_OBJECT_num(eku); i++) {
        memset(buf, 0, sizeof(buf));
        OBJ_obj2txt(buf, sizeof(buf) - 1, sk_ASN1_OBJECT_value(eku, i), 1);
        ext_key_usage->Set(Integer::New(i, node_isolate), String::New(buf));
      }

      sk_ASN1_OBJECT_pop_free(eku, ASN1_OBJECT_free);
      info->Set(ext_key_usage_symbol, ext_key_usage);
    }

    X509_free(peer_cert);
  }
  return scope.Close(info);
}

Handle<Value> Connection::GetSession(const Arguments& args) {
  HandleScope scope(node_isolate);

  Connection *ss = Connection::Unwrap(args);

  if (ss->ssl_ == NULL) return Undefined(node_isolate);

  SSL_SESSION* sess = SSL_get_session(ss->ssl_);
  if (!sess) return Undefined(node_isolate);

  int slen = i2d_SSL_SESSION(sess, NULL);
  assert(slen > 0);

  if (slen > 0) {
    unsigned char* sbuf = new unsigned char[slen];
    unsigned char* p = sbuf;
    i2d_SSL_SESSION(sess, &p);
    Local<Value> s = Encode(sbuf, slen, BINARY);
    delete[] sbuf;
    return scope.Close(s);
  }

  return Null(node_isolate);
}

Handle<Value> Connection::SetSession(const Arguments& args) {
  HandleScope scope(node_isolate);

  Connection *ss = Connection::Unwrap(args);

  if (args.Length() < 1 ||
      (!args[0]->IsString() && !Buffer::HasInstance(args[0]))) {
    Local<Value> exception = Exception::TypeError(String::New("Bad argument"));
    return ThrowException(exception);
  }

  ASSERT_IS_BUFFER(args[0]);
  ssize_t slen = Buffer::Length(args[0]);

  if (slen < 0) {
    Local<Value> exception = Exception::TypeError(String::New("Bad argument"));
    return ThrowException(exception);
  }

  char* sbuf = new char[slen];

  ssize_t wlen = DecodeWrite(sbuf, slen, args[0], BINARY);
  assert(wlen == slen);

  const unsigned char* p = reinterpret_cast<const unsigned char*>(sbuf);
  SSL_SESSION* sess = d2i_SSL_SESSION(NULL, &p, wlen);

  delete [] sbuf;

  if (!sess)
    return Undefined(node_isolate);

  int r = SSL_set_session(ss->ssl_, sess);
  SSL_SESSION_free(sess);

  if (!r) {
    Local<String> eStr = String::New("SSL_set_session error");
    return ThrowException(Exception::Error(eStr));
  }

  return True(node_isolate);
}

Handle<Value> Connection::LoadSession(const Arguments& args) {
  HandleScope scope(node_isolate);

  Connection *ss = Connection::Unwrap(args);

  if (args.Length() >= 1 && Buffer::HasInstance(args[0])) {
    ssize_t slen = Buffer::Length(args[0].As<Object>());
    char* sbuf = Buffer::Data(args[0].As<Object>());

    const unsigned char* p = reinterpret_cast<unsigned char*>(sbuf);
    SSL_SESSION* sess = d2i_SSL_SESSION(NULL, &p, slen);

    // Setup next session and move hello to the BIO buffer
    if (ss->next_sess_ != NULL) {
      SSL_SESSION_free(ss->next_sess_);
    }
    ss->next_sess_ = sess;
  }

  ss->hello_parser_.Finish();

  return True(node_isolate);
}

Handle<Value> Connection::IsSessionReused(const Arguments& args) {
  HandleScope scope(node_isolate);

  Connection *ss = Connection::Unwrap(args);

  if (ss->ssl_ == NULL || SSL_session_reused(ss->ssl_) == false) {
    return False(node_isolate);
  }

  return True(node_isolate);
}


Handle<Value> Connection::Start(const Arguments& args) {
  HandleScope scope(node_isolate);

  Connection *ss = Connection::Unwrap(args);

  if (!SSL_is_init_finished(ss->ssl_)) {
    int rv;
    if (ss->is_server_) {
      rv = SSL_accept(ss->ssl_);
      ss->HandleSSLError("SSL_accept:Start", rv, kZeroIsAnError);
    } else {
      rv = SSL_connect(ss->ssl_);
      ss->HandleSSLError("SSL_connect:Start", rv, kZeroIsAnError);
    }

    return scope.Close(Integer::New(rv, node_isolate));
  }

  return scope.Close(Integer::New(0, node_isolate));
}


Handle<Value> Connection::Shutdown(const Arguments& args) {
  HandleScope scope(node_isolate);

  Connection *ss = Connection::Unwrap(args);

  if (ss->ssl_ == NULL) return False(node_isolate);
  int rv = SSL_shutdown(ss->ssl_);
  ss->HandleSSLError("SSL_shutdown", rv, kZeroIsNotAnError);
  ss->SetShutdownFlags();

  return scope.Close(Integer::New(rv, node_isolate));
}


Handle<Value> Connection::ReceivedShutdown(const Arguments& args) {
  HandleScope scope(node_isolate);

  Connection *ss = Connection::Unwrap(args);

  if (ss->ssl_ == NULL) return False(node_isolate);
  int r = SSL_get_shutdown(ss->ssl_);

  if (r & SSL_RECEIVED_SHUTDOWN) return True(node_isolate);

  return False(node_isolate);
}


Handle<Value> Connection::IsInitFinished(const Arguments& args) {
  HandleScope scope(node_isolate);

  Connection *ss = Connection::Unwrap(args);

  if (ss->ssl_ == NULL || SSL_is_init_finished(ss->ssl_) == false) {
    return False(node_isolate);
  }

  return True(node_isolate);
}


Handle<Value> Connection::VerifyError(const Arguments& args) {
  HandleScope scope(node_isolate);

  Connection *ss = Connection::Unwrap(args);

  if (ss->ssl_ == NULL) return Null(node_isolate);


  // XXX Do this check in JS land?
  X509* peer_cert = SSL_get_peer_certificate(ss->ssl_);
  if (peer_cert == NULL) {
    // We requested a certificate and they did not send us one.
    // Definitely an error.
    // XXX is this the right error message?
    return scope.Close(Exception::Error(
          String::New("UNABLE_TO_GET_ISSUER_CERT")));
  }
  X509_free(peer_cert);


  long x509_verify_error = SSL_get_verify_result(ss->ssl_);

  Local<String> s;

  switch (x509_verify_error) {
    case X509_V_OK:
      return Null(node_isolate);

    case X509_V_ERR_UNABLE_TO_GET_ISSUER_CERT:
      s = String::New("UNABLE_TO_GET_ISSUER_CERT");
      break;

    case X509_V_ERR_UNABLE_TO_GET_CRL:
      s = String::New("UNABLE_TO_GET_CRL");
      break;

    case X509_V_ERR_UNABLE_TO_DECRYPT_CERT_SIGNATURE:
      s = String::New("UNABLE_TO_DECRYPT_CERT_SIGNATURE");
      break;

    case X509_V_ERR_UNABLE_TO_DECRYPT_CRL_SIGNATURE:
      s = String::New("UNABLE_TO_DECRYPT_CRL_SIGNATURE");
      break;

    case X509_V_ERR_UNABLE_TO_DECODE_ISSUER_PUBLIC_KEY:
      s = String::New("UNABLE_TO_DECODE_ISSUER_PUBLIC_KEY");
      break;

    case X509_V_ERR_CERT_SIGNATURE_FAILURE:
      s = String::New("CERT_SIGNATURE_FAILURE");
      break;

    case X509_V_ERR_CRL_SIGNATURE_FAILURE:
      s = String::New("CRL_SIGNATURE_FAILURE");
      break;

    case X509_V_ERR_CERT_NOT_YET_VALID:
      s = String::New("CERT_NOT_YET_VALID");
      break;

    case X509_V_ERR_CERT_HAS_EXPIRED:
      s = String::New("CERT_HAS_EXPIRED");
      break;

    case X509_V_ERR_CRL_NOT_YET_VALID:
      s = String::New("CRL_NOT_YET_VALID");
      break;

    case X509_V_ERR_CRL_HAS_EXPIRED:
      s = String::New("CRL_HAS_EXPIRED");
      break;

    case X509_V_ERR_ERROR_IN_CERT_NOT_BEFORE_FIELD:
      s = String::New("ERROR_IN_CERT_NOT_BEFORE_FIELD");
      break;

    case X509_V_ERR_ERROR_IN_CERT_NOT_AFTER_FIELD:
      s = String::New("ERROR_IN_CERT_NOT_AFTER_FIELD");
      break;

    case X509_V_ERR_ERROR_IN_CRL_LAST_UPDATE_FIELD:
      s = String::New("ERROR_IN_CRL_LAST_UPDATE_FIELD");
      break;

    case X509_V_ERR_ERROR_IN_CRL_NEXT_UPDATE_FIELD:
      s = String::New("ERROR_IN_CRL_NEXT_UPDATE_FIELD");
      break;

    case X509_V_ERR_OUT_OF_MEM:
      s = String::New("OUT_OF_MEM");
      break;

    case X509_V_ERR_DEPTH_ZERO_SELF_SIGNED_CERT:
      s = String::New("DEPTH_ZERO_SELF_SIGNED_CERT");
      break;

    case X509_V_ERR_SELF_SIGNED_CERT_IN_CHAIN:
      s = String::New("SELF_SIGNED_CERT_IN_CHAIN");
      break;

    case X509_V_ERR_UNABLE_TO_GET_ISSUER_CERT_LOCALLY:
      s = String::New("UNABLE_TO_GET_ISSUER_CERT_LOCALLY");
      break;

    case X509_V_ERR_UNABLE_TO_VERIFY_LEAF_SIGNATURE:
      s = String::New("UNABLE_TO_VERIFY_LEAF_SIGNATURE");
      break;

    case X509_V_ERR_CERT_CHAIN_TOO_LONG:
      s = String::New("CERT_CHAIN_TOO_LONG");
      break;

    case X509_V_ERR_CERT_REVOKED:
      s = String::New("CERT_REVOKED");
      break;

    case X509_V_ERR_INVALID_CA:
      s = String::New("INVALID_CA");
      break;

    case X509_V_ERR_PATH_LENGTH_EXCEEDED:
      s = String::New("PATH_LENGTH_EXCEEDED");
      break;

    case X509_V_ERR_INVALID_PURPOSE:
      s = String::New("INVALID_PURPOSE");
      break;

    case X509_V_ERR_CERT_UNTRUSTED:
      s = String::New("CERT_UNTRUSTED");
      break;

    case X509_V_ERR_CERT_REJECTED:
      s = String::New("CERT_REJECTED");
      break;

    default:
      s = String::New(X509_verify_cert_error_string(x509_verify_error));
      break;
  }

  return scope.Close(Exception::Error(s));
}


Handle<Value> Connection::GetCurrentCipher(const Arguments& args) {
  HandleScope scope(node_isolate);

  Connection *ss = Connection::Unwrap(args);

  OPENSSL_CONST SSL_CIPHER *c;

  if ( ss->ssl_ == NULL ) return Undefined(node_isolate);
  c = SSL_get_current_cipher(ss->ssl_);
  if ( c == NULL ) return Undefined(node_isolate);
  Local<Object> info = Object::New();
  const char* cipher_name = SSL_CIPHER_get_name(c);
  info->Set(name_symbol, String::New(cipher_name));
  const char* cipher_version = SSL_CIPHER_get_version(c);
  info->Set(version_symbol, String::New(cipher_version));
  return scope.Close(info);
}

Handle<Value> Connection::Close(const Arguments& args) {
  HandleScope scope(node_isolate);

  Connection *ss = Connection::Unwrap(args);

  if (ss->ssl_ != NULL) {
    SSL_free(ss->ssl_);
    ss->ssl_ = NULL;
  }
  return True(node_isolate);
}

#ifdef OPENSSL_NPN_NEGOTIATED
Handle<Value> Connection::GetNegotiatedProto(const Arguments& args) {
  HandleScope scope(node_isolate);

  Connection *ss = Connection::Unwrap(args);

  if (ss->is_server_) {
    const unsigned char* npn_proto;
    unsigned int npn_proto_len;

    SSL_get0_next_proto_negotiated(ss->ssl_, &npn_proto, &npn_proto_len);

    if (!npn_proto) {
      return False(node_isolate);
    }

    return String::New((const char*) npn_proto, npn_proto_len);
  } else {
    return ss->selectedNPNProto_;
  }
}

Handle<Value> Connection::SetNPNProtocols(const Arguments& args) {
  HandleScope scope(node_isolate);

  Connection *ss = Connection::Unwrap(args);

  if (args.Length() < 1 || !Buffer::HasInstance(args[0])) {
    return ThrowException(Exception::Error(String::New(
           "Must give a Buffer as first argument")));
  }

  // Release old handle
  if (!ss->npnProtos_.IsEmpty()) {
    ss->npnProtos_.Dispose(node_isolate);
  }
  ss->npnProtos_ = Persistent<Object>::New(node_isolate, args[0]->ToObject());

  return True(node_isolate);
};
#endif

#ifdef SSL_CTRL_SET_TLSEXT_SERVERNAME_CB
Handle<Value> Connection::GetServername(const Arguments& args) {
  HandleScope scope(node_isolate);

  Connection *ss = Connection::Unwrap(args);

  if (ss->is_server_ && !ss->servername_.IsEmpty()) {
    return ss->servername_;
  } else {
    return False(node_isolate);
  }
}

Handle<Value> Connection::SetSNICallback(const Arguments& args) {
  HandleScope scope(node_isolate);

  Connection *ss = Connection::Unwrap(args);

  if (args.Length() < 1 || !args[0]->IsFunction()) {
    return ThrowException(Exception::Error(String::New(
           "Must give a Function as first argument")));
  }

  // Release old handle
  if (!ss->sniObject_.IsEmpty()) {
    ss->sniObject_.Dispose(node_isolate);
  }
  ss->sniObject_ = Persistent<Object>::New(node_isolate, Object::New());
  ss->sniObject_->Set(String::New("onselect"), args[0]);

  return True(node_isolate);
}
#endif


void CipherBase::Initialize(Handle<Object> target) {
  HandleScope scope(node_isolate);

  Local<FunctionTemplate> t = FunctionTemplate::New(New);

  t->InstanceTemplate()->SetInternalFieldCount(1);

  NODE_SET_PROTOTYPE_METHOD(t, "init", Init);
  NODE_SET_PROTOTYPE_METHOD(t, "initiv", InitIv);
  NODE_SET_PROTOTYPE_METHOD(t, "update", Update);
  NODE_SET_PROTOTYPE_METHOD(t, "final", Final);
  NODE_SET_PROTOTYPE_METHOD(t, "setAutoPadding", SetAutoPadding);

  target->Set(String::NewSymbol("CipherBase"), t->GetFunction());
}


Handle<Value> CipherBase::New(const Arguments& args) {
  HandleScope scope(node_isolate);

  CipherBase* cipher = new CipherBase(args[0]->IsTrue() ? kCipher : kDecipher);
  cipher->Wrap(args.This());
  return args.This();
}


Handle<Value> CipherBase::Init(char* cipher_type,
                               char* key_buf,
                               int key_buf_len) {
  HandleScope scope(node_isolate);

  assert(cipher_ == NULL);
  cipher_ = EVP_get_cipherbyname(cipher_type);
  if (cipher_ == NULL) {
    return ThrowError("Unknown cipher");
  }

  unsigned char key[EVP_MAX_KEY_LENGTH];
  unsigned char iv[EVP_MAX_IV_LENGTH];

  int key_len = EVP_BytesToKey(cipher_,
                               EVP_md5(),
                               NULL,
                               reinterpret_cast<unsigned char*>(key_buf),
                               key_buf_len,
                               1,
                               key,
                               iv);

  EVP_CIPHER_CTX_init(&ctx_);
  EVP_CipherInit_ex(&ctx_, cipher_, NULL, NULL, NULL, kind_ == kCipher);
  if (!EVP_CIPHER_CTX_set_key_length(&ctx_, key_len)) {
    EVP_CIPHER_CTX_cleanup(&ctx_);
    return ThrowError("Invalid key length");
  }

  EVP_CipherInit_ex(&ctx_,
                    NULL,
                    NULL,
                    reinterpret_cast<unsigned char*>(key),
                    reinterpret_cast<unsigned char*>(iv),
                    kind_ == kCipher);
  initialised_ = true;
  return Null(node_isolate);
}


Handle<Value> CipherBase::Init(const Arguments& args) {
  HandleScope scope(node_isolate);

  CipherBase* cipher = ObjectWrap::Unwrap<CipherBase>(args.This());

  if (args.Length() < 2 ||
      !(args[0]->IsString() && Buffer::HasInstance(args[1]))) {
    return ThrowError("Must give cipher-type, key");
  }

  String::Utf8Value cipher_type(args[0]);
  char* key_buf = Buffer::Data(args[1]);
  ssize_t key_buf_len = Buffer::Length(args[1]);

  Handle<Value> ret = cipher->Init(*cipher_type, key_buf, key_buf_len);

  if (ret->IsNull()) {
    return args.This();
  } else {
    // Exception
    return scope.Close(ret);
  }
}


Handle<Value> CipherBase::InitIv(char* cipher_type,
                                 char* key,
                                 int key_len,
                                 char* iv,
                                 int iv_len) {
  HandleScope scope(node_isolate);

  cipher_ = EVP_get_cipherbyname(cipher_type);
  if (cipher_ == NULL) {
    return ThrowError("Unknown cipher");
  }

  /* OpenSSL versions up to 0.9.8l failed to return the correct
     iv_length (0) for ECB ciphers */
  if (EVP_CIPHER_iv_length(cipher_) != iv_len &&
      !(EVP_CIPHER_mode(cipher_) == EVP_CIPH_ECB_MODE && iv_len == 0)) {
    return ThrowError("Invalid IV length");
  }
  EVP_CIPHER_CTX_init(&ctx_);
  EVP_CipherInit_ex(&ctx_, cipher_, NULL, NULL, NULL, kind_ == kCipher);
  if (!EVP_CIPHER_CTX_set_key_length(&ctx_, key_len)) {
    EVP_CIPHER_CTX_cleanup(&ctx_);
    return ThrowError("Invalid key length");
  }

  EVP_CipherInit_ex(&ctx_,
                    NULL,
                    NULL,
                    reinterpret_cast<unsigned char*>(key),
                    reinterpret_cast<unsigned char*>(iv),
                    kind_ == kCipher);
  initialised_ = true;
  return Null(node_isolate);
}


Handle<Value> CipherBase::InitIv(const Arguments& args) {
  HandleScope scope(node_isolate);

  CipherBase* cipher = ObjectWrap::Unwrap<CipherBase>(args.This());

  if (args.Length() < 3 || !args[0]->IsString()) {
    return ThrowError("Must give cipher-type, key, and iv as argument");
  }

  ASSERT_IS_BUFFER(args[1]);
  ASSERT_IS_BUFFER(args[2]);

  String::Utf8Value cipher_type(args[0]);
  ssize_t key_len = Buffer::Length(args[1]);
  char* key_buf = Buffer::Data(args[1]);
  ssize_t iv_len = Buffer::Length(args[2]);
  char* iv_buf = Buffer::Data(args[2]);

  Handle<Value> ret = cipher->InitIv(*cipher_type,
                                     key_buf,
                                     key_len,
                                     iv_buf,
                                     iv_len);

  if (ret->IsNull()) {
    return args.This();
  } else {
    // Exception
    return scope.Close(ret);
  }
}


bool CipherBase::Update(char* data,
                        int len,
                        unsigned char** out,
                        int* out_len) {
  if (!initialised_) return 0;
  *out_len = len + EVP_CIPHER_CTX_block_size(&ctx_);
  *out = new unsigned char[*out_len];
  return EVP_CipherUpdate(&ctx_,
                          *out,
                          out_len,
                          reinterpret_cast<unsigned char*>(data),
                          len);
}


Handle<Value> CipherBase::Update(const Arguments& args) {
  HandleScope scope(node_isolate);

  CipherBase* cipher = ObjectWrap::Unwrap<CipherBase>(args.This());

  ASSERT_IS_BUFFER(args[0]);

  unsigned char* out = NULL;
  bool r;
  int out_len = 0;
  char* buffer_data = Buffer::Data(args[0]);
  size_t buffer_length = Buffer::Length(args[0]);

  r = cipher->Update(buffer_data, buffer_length, &out, &out_len);

  if (!r) {
    delete[] out;
    return ThrowCryptoTypeError(ERR_get_error());
  }

  Buffer* buf = Buffer::New(reinterpret_cast<char*>(out), out_len);

  return scope.Close(buf->handle_);
}


bool CipherBase::SetAutoPadding(bool auto_padding) {
  if (!initialised_) return false;
  return EVP_CIPHER_CTX_set_padding(&ctx_, auto_padding);
}


Handle<Value> CipherBase::SetAutoPadding(const Arguments& args) {
  HandleScope scope(node_isolate);

  CipherBase* cipher = ObjectWrap::Unwrap<CipherBase>(args.This());

  cipher->SetAutoPadding(args.Length() < 1 || args[0]->BooleanValue());

  return Undefined(node_isolate);
}


bool CipherBase::Final(unsigned char** out, int *out_len) {
  if (!initialised_) return false;

  *out = new unsigned char[EVP_CIPHER_CTX_block_size(&ctx_)];
  bool r = EVP_CipherFinal_ex(&ctx_, *out, out_len);
  EVP_CIPHER_CTX_cleanup(&ctx_);
  initialised_ = false;

  return r;
}


Handle<Value> CipherBase::Final(const Arguments& args) {
  HandleScope scope(node_isolate);

  CipherBase* cipher = ObjectWrap::Unwrap<CipherBase>(args.This());

  unsigned char* out_value = NULL;
  int out_len = -1;
  Local<Value> outString;

  bool r = cipher->Final(&out_value, &out_len);

  if (out_len <= 0 || !r) {
    delete[] out_value;
    out_value = NULL;
    out_len = 0;
    if (!r) return ThrowCryptoTypeError(ERR_get_error());
  }

  Buffer* buf = Buffer::New(reinterpret_cast<char*>(out_value), out_len);

  return scope.Close(buf->handle_);
}


void Hmac::Initialize(v8::Handle<v8::Object> target) {
  HandleScope scope(node_isolate);

  Local<FunctionTemplate> t = FunctionTemplate::New(New);

  t->InstanceTemplate()->SetInternalFieldCount(1);

  NODE_SET_PROTOTYPE_METHOD(t, "init", HmacInit);
  NODE_SET_PROTOTYPE_METHOD(t, "update", HmacUpdate);
  NODE_SET_PROTOTYPE_METHOD(t, "digest", HmacDigest);

  target->Set(String::NewSymbol("Hmac"), t->GetFunction());
}


Handle<Value> Hmac::New(const Arguments& args) {
  HandleScope scope(node_isolate);

  Hmac* hmac = new Hmac();
  hmac->Wrap(args.This());
  return args.This();
}


Handle<Value> Hmac::HmacInit(char* hashType, char* key, int key_len) {
  HandleScope scope(node_isolate);

  assert(md_ == NULL);
  md_ = EVP_get_digestbyname(hashType);
  if (md_ == NULL) {
    return ThrowError("Unknown message digest");
  }
  HMAC_CTX_init(&ctx_);
  if (key_len == 0) {
    HMAC_Init(&ctx_, "", 0, md_);
  } else {
    HMAC_Init(&ctx_, key, key_len, md_);
  }
  initialised_ = true;

  return Null(node_isolate);
}


Handle<Value> Hmac::HmacInit(const Arguments& args) {
  HandleScope scope(node_isolate);

  Hmac* hmac = ObjectWrap::Unwrap<Hmac>(args.This());

  if (args.Length() < 2 || !args[0]->IsString()) {
    return ThrowError("Must give hashtype string, key as arguments");
  }

  ASSERT_IS_BUFFER(args[1]);

  String::Utf8Value hashType(args[0]);

  char* buffer_data = Buffer::Data(args[1]);
  size_t buffer_length = Buffer::Length(args[1]);

  Handle<Value> ret = hmac->HmacInit(*hashType, buffer_data, buffer_length);

  if (ret->IsNull()) {
    return args.This();
  } else {
    // Exception
    return ret;
  }
}


bool Hmac::HmacUpdate(char* data, int len) {
  if (!initialised_) return false;
  HMAC_Update(&ctx_, reinterpret_cast<unsigned char*>(data), len);
  return true;
}


Handle<Value> Hmac::HmacUpdate(const Arguments& args) {
  HandleScope scope(node_isolate);

  Hmac* hmac = ObjectWrap::Unwrap<Hmac>(args.This());

  ASSERT_IS_BUFFER(args[0]);

  bool r;

  char* buffer_data = Buffer::Data(args[0]);
  size_t buffer_length = Buffer::Length(args[0]);

  r = hmac->HmacUpdate(buffer_data, buffer_length);

  if (!r) {
    return ThrowTypeError("HmacUpdate fail");
  }

  return args.This();
}


bool Hmac::HmacDigest(unsigned char** md_value, unsigned int* md_len) {
  if (!initialised_) return false;
  *md_value = new unsigned char[EVP_MAX_MD_SIZE];
  HMAC_Final(&ctx_, *md_value, md_len);
  HMAC_CTX_cleanup(&ctx_);
  initialised_ = false;
  return true;
}


Handle<Value> Hmac::HmacDigest(const Arguments& args) {
  HandleScope scope(node_isolate);

  Hmac* hmac = ObjectWrap::Unwrap<Hmac>(args.This());

  unsigned char* md_value = NULL;
  unsigned int md_len = 0;
  Local<Value> outString;

  bool r = hmac->HmacDigest(&md_value, &md_len);
  if (!r) {
    md_value = NULL;
    md_len = 0;
  }

  Buffer* buf = Buffer::New(reinterpret_cast<char*>(md_value), md_len);

  return scope.Close(buf->handle_);
}


void Hash::Initialize(v8::Handle<v8::Object> target) {
  HandleScope scope(node_isolate);

  Local<FunctionTemplate> t = FunctionTemplate::New(New);

  t->InstanceTemplate()->SetInternalFieldCount(1);

  NODE_SET_PROTOTYPE_METHOD(t, "update", HashUpdate);
  NODE_SET_PROTOTYPE_METHOD(t, "digest", HashDigest);

  target->Set(String::NewSymbol("Hash"), t->GetFunction());
}


Handle<Value> Hash::New(const Arguments& args) {
  HandleScope scope(node_isolate);

  if (args.Length() == 0 || !args[0]->IsString()) {
    return ThrowError("Must give hashtype string as argument");
  }

  String::Utf8Value hashType(args[0]);

  Hash* hash = new Hash();
  if (!hash->HashInit(*hashType)) {
    delete hash;
    return ThrowError("Digest method not supported");
  }

  hash->Wrap(args.This());
  return args.This();
}


bool Hash::HashInit(const char* hashType) {
  assert(md_ == NULL);
  md_ = EVP_get_digestbyname(hashType);
  if (md_ == NULL) return false;
  EVP_MD_CTX_init(&mdctx_);
  EVP_DigestInit_ex(&mdctx_, md_, NULL);
  initialised_ = true;
  return true;
}


bool Hash::HashUpdate(char* data, int len) {
  if (!initialised_) return false;
  EVP_DigestUpdate(&mdctx_, data, len);
  return true;
}


Handle<Value> Hash::HashUpdate(const Arguments& args) {
  HandleScope scope(node_isolate);

  Hash* hash = ObjectWrap::Unwrap<Hash>(args.This());

  ASSERT_IS_BUFFER(args[0]);

  bool r;

  char* buffer_data = Buffer::Data(args[0]);
  size_t buffer_length = Buffer::Length(args[0]);
  r = hash->HashUpdate(buffer_data, buffer_length);

  if (!r) {
    return ThrowTypeError("HashUpdate fail");
  }

  return args.This();
}


Handle<Value> Hash::HashDigest(const Arguments& args) {
  HandleScope scope(node_isolate);

  Hash* hash = ObjectWrap::Unwrap<Hash>(args.This());

  if (!hash->initialised_) {
    return ThrowError("Not initialized");
  }

  unsigned char md_value[EVP_MAX_MD_SIZE];
  unsigned int md_len;

  EVP_DigestFinal_ex(&hash->mdctx_, md_value, &md_len);
  EVP_MD_CTX_cleanup(&hash->mdctx_);
  hash->initialised_ = false;

  Buffer* buf = Buffer::New(reinterpret_cast<char*>(md_value), md_len);

  return scope.Close(buf->handle_);
}


void Sign::Initialize(v8::Handle<v8::Object> target) {
  HandleScope scope(node_isolate);

  Local<FunctionTemplate> t = FunctionTemplate::New(New);

  t->InstanceTemplate()->SetInternalFieldCount(1);

  NODE_SET_PROTOTYPE_METHOD(t, "init", SignInit);
  NODE_SET_PROTOTYPE_METHOD(t, "update", SignUpdate);
  NODE_SET_PROTOTYPE_METHOD(t, "sign", SignFinal);

  target->Set(String::NewSymbol("Sign"), t->GetFunction());
}


Handle<Value> Sign::New(const Arguments& args) {
  HandleScope scope(node_isolate);

  Sign* sign = new Sign();
  sign->Wrap(args.This());

  return args.This();
}


Handle<Value> Sign::SignInit(const char* sign_type) {
  HandleScope scope(node_isolate);

  assert(md_ == NULL);
  md_ = EVP_get_digestbyname(sign_type);
  if (!md_) {
    return ThrowError("Uknown message digest");
  }
  EVP_MD_CTX_init(&mdctx_);
  EVP_SignInit_ex(&mdctx_, md_, NULL);
  initialised_ = true;
  return Null(node_isolate);
}


Handle<Value> Sign::SignInit(const Arguments& args) {
  HandleScope scope(node_isolate);

  Sign* sign = ObjectWrap::Unwrap<Sign>(args.This());

  if (args.Length() == 0 || !args[0]->IsString()) {
    return ThrowError("Must give signtype string as argument");
  }

  String::Utf8Value sign_type(args[0]);

  Handle<Value> ret = sign->SignInit(*sign_type);

  if (ret->IsNull()) {
    return args.This();
  } else {
    // Exception
    return scope.Close(ret);
  }
}


bool Sign::SignUpdate(char* data, int len) {
  if (!initialised_) return false;
  EVP_SignUpdate(&mdctx_, data, len);
  return true;
}


Handle<Value> Sign::SignUpdate(const Arguments& args) {
  HandleScope scope(node_isolate);

  Sign* sign = ObjectWrap::Unwrap<Sign>(args.This());

  ASSERT_IS_BUFFER(args[0]);

  bool r;

  char* buffer_data = Buffer::Data(args[0]);
  size_t buffer_length = Buffer::Length(args[0]);

  r = sign->SignUpdate(buffer_data, buffer_length);

  if (!r) {
    return ThrowTypeError("SignUpdate fail");
  }

  return args.This();
}


bool Sign::SignFinal(unsigned char** md_value,
                     unsigned int *md_len,
                     char* key_pem,
                     int key_pem_len) {
  if (!initialised_) return false;

  BIO* bp = NULL;
  EVP_PKEY* pkey = NULL;
  bp = BIO_new(BIO_s_mem());
  if (!BIO_write(bp, key_pem, key_pem_len)) return false;

  pkey = PEM_read_bio_PrivateKey(bp, NULL, NULL, NULL);
  if (pkey == NULL) return 0;

  EVP_SignFinal(&mdctx_, *md_value, md_len, pkey);
  EVP_MD_CTX_cleanup(&mdctx_);
  initialised_ = false;
  EVP_PKEY_free(pkey);
  BIO_free_all(bp);
  return true;
}


Handle<Value> Sign::SignFinal(const Arguments& args) {
  HandleScope scope(node_isolate);

  Sign* sign = ObjectWrap::Unwrap<Sign>(args.This());

  unsigned char* md_value;
  unsigned int md_len;
  Local<Value> outString;

  md_len = 8192; // Maximum key size is 8192 bits
  md_value = new unsigned char[md_len];

  ASSERT_IS_BUFFER(args[0]);
  ssize_t len = Buffer::Length(args[0]);
  char* buf = Buffer::Data(args[0]);

  bool r = sign->SignFinal(&md_value, &md_len, buf, len);
  if (!r) {
    delete[] md_value;
    md_value = NULL;
    md_len = 0;
  }

  Buffer* ret = Buffer::New(reinterpret_cast<char*>(md_value), md_len);
  delete[] md_value;

  return scope.Close(ret->handle_);
}


void Verify::Initialize(v8::Handle<v8::Object> target) {
  HandleScope scope(node_isolate);

  Local<FunctionTemplate> t = FunctionTemplate::New(New);

  t->InstanceTemplate()->SetInternalFieldCount(1);

  NODE_SET_PROTOTYPE_METHOD(t, "init", VerifyInit);
  NODE_SET_PROTOTYPE_METHOD(t, "update", VerifyUpdate);
  NODE_SET_PROTOTYPE_METHOD(t, "verify", VerifyFinal);

  target->Set(String::NewSymbol("Verify"), t->GetFunction());
}


Handle<Value> Verify::New(const Arguments& args) {
  HandleScope scope(node_isolate);

  Verify* verify = new Verify();
  verify->Wrap(args.This());

  return args.This();
}


Handle<Value> Verify::VerifyInit(const char* verify_type) {
  HandleScope scope(node_isolate);

  assert(md_ == NULL);
  md_ = EVP_get_digestbyname(verify_type);
  if (md_ == NULL) {
    return ThrowError("Unknown message digest");
  }

  EVP_MD_CTX_init(&mdctx_);
  EVP_VerifyInit_ex(&mdctx_, md_, NULL);
  initialised_ = true;

  return Null(node_isolate);
}


Handle<Value> Verify::VerifyInit(const Arguments& args) {
  HandleScope scope(node_isolate);

  Verify* verify = ObjectWrap::Unwrap<Verify>(args.This());

  if (args.Length() == 0 || !args[0]->IsString()) {
    return ThrowError("Must give verifytype string as argument");
  }

  String::Utf8Value verify_type(args[0]);

  Handle<Value> ret = verify->VerifyInit(*verify_type);

  if (ret->IsNull()) {
    return args.This();
  } else {
    // Exception
    return scope.Close(ret);
  }
}


bool Verify::VerifyUpdate(char* data, int len) {
  if (!initialised_) return false;
  EVP_VerifyUpdate(&mdctx_, data, len);
  return true;
}


Handle<Value> Verify::VerifyUpdate(const Arguments& args) {
  HandleScope scope(node_isolate);

  Verify* verify = ObjectWrap::Unwrap<Verify>(args.This());

  ASSERT_IS_BUFFER(args[0]);

  bool r;

  char* buffer_data = Buffer::Data(args[0]);
  size_t buffer_length = Buffer::Length(args[0]);

  r = verify->VerifyUpdate(buffer_data, buffer_length);

  if (!r) {
    return ThrowTypeError("VerifyUpdate fail");
  }

  return args.This();
}


Handle<Value> Verify::VerifyFinal(char* key_pem,
                                  int key_pem_len,
                                  unsigned char* sig,
                                  int siglen) {
  HandleScope scope(node_isolate);

  if (!initialised_) {
    return ThrowError("Verify not initalised");
  }

  EVP_PKEY* pkey = NULL;
  BIO* bp = NULL;
  X509* x509 = NULL;
  bool fatal = true;
  int r;

  bp = BIO_new(BIO_s_mem());
  if (bp == NULL)
    goto exit;

  if (!BIO_write(bp, key_pem, key_pem_len))
    goto exit;

  // Check if this is a PKCS#8 or RSA public key before trying as X.509.
  // Split this out into a separate function once we have more than one
  // consumer of public keys.
  if (strncmp(key_pem, PUBLIC_KEY_PFX, PUBLIC_KEY_PFX_LEN) == 0) {
    pkey = PEM_read_bio_PUBKEY(bp, NULL, NULL, NULL);
    if (pkey == NULL)
      goto exit;
  } else if (strncmp(key_pem, PUBRSA_KEY_PFX, PUBRSA_KEY_PFX_LEN) == 0) {
    RSA* rsa = PEM_read_bio_RSAPublicKey(bp, NULL, NULL, NULL);
    if (rsa) {
      pkey = EVP_PKEY_new();
      if (pkey) EVP_PKEY_set1_RSA(pkey, rsa);
      RSA_free(rsa);
    }
    if (pkey == NULL)
      goto exit;
  } else {
    // X.509 fallback
    x509 = PEM_read_bio_X509(bp, NULL, NULL, NULL);
    if (x509 == NULL)
      goto exit;

    pkey = X509_get_pubkey(x509);
    if (pkey == NULL)
      goto exit;
  }

  fatal = false;
  r = EVP_VerifyFinal(&mdctx_, sig, siglen, pkey);

exit:
  if (pkey != NULL)
    EVP_PKEY_free(pkey);
  if (bp != NULL)
    BIO_free_all(bp);
  if (x509 != NULL)
    X509_free(x509);

  EVP_MD_CTX_cleanup(&mdctx_);
  initialised_ = false;

  if (fatal) {
    unsigned long err = ERR_get_error();
    return ThrowCryptoError(err);
  }

  return scope.Close(r ? True() : False(node_isolate));
}


Handle<Value> Verify::VerifyFinal(const Arguments& args) {
  HandleScope scope(node_isolate);

  Verify* verify = ObjectWrap::Unwrap<Verify>(args.This());

  ASSERT_IS_BUFFER(args[0]);
  char* kbuf = Buffer::Data(args[0]);
  ssize_t klen = Buffer::Length(args[0]);

  ASSERT_IS_BUFFER(args[1]);
  unsigned char* hbuf = reinterpret_cast<unsigned char*>(Buffer::Data(args[1]));
  ssize_t hlen = Buffer::Length(args[1]);

  return scope.Close(verify->VerifyFinal(kbuf, klen, hbuf, hlen));
}


void DiffieHellman::Initialize(v8::Handle<v8::Object> target) {
  HandleScope scope(node_isolate);

  Local<FunctionTemplate> t = FunctionTemplate::New(New);

  t->InstanceTemplate()->SetInternalFieldCount(1);

  NODE_SET_PROTOTYPE_METHOD(t, "generateKeys", GenerateKeys);
  NODE_SET_PROTOTYPE_METHOD(t, "computeSecret", ComputeSecret);
  NODE_SET_PROTOTYPE_METHOD(t, "getPrime", GetPrime);
  NODE_SET_PROTOTYPE_METHOD(t, "getGenerator", GetGenerator);
  NODE_SET_PROTOTYPE_METHOD(t, "getPublicKey", GetPublicKey);
  NODE_SET_PROTOTYPE_METHOD(t, "getPrivateKey", GetPrivateKey);
  NODE_SET_PROTOTYPE_METHOD(t, "setPublicKey", SetPublicKey);
  NODE_SET_PROTOTYPE_METHOD(t, "setPrivateKey", SetPrivateKey);

  target->Set(String::NewSymbol("DiffieHellman"), t->GetFunction());

  Local<FunctionTemplate> t2 = FunctionTemplate::New(DiffieHellmanGroup);
  t2->InstanceTemplate()->SetInternalFieldCount(1);

  NODE_SET_PROTOTYPE_METHOD(t2, "generateKeys", GenerateKeys);
  NODE_SET_PROTOTYPE_METHOD(t2, "computeSecret", ComputeSecret);
  NODE_SET_PROTOTYPE_METHOD(t2, "getPrime", GetPrime);
  NODE_SET_PROTOTYPE_METHOD(t2, "getGenerator", GetGenerator);
  NODE_SET_PROTOTYPE_METHOD(t2, "getPublicKey", GetPublicKey);
  NODE_SET_PROTOTYPE_METHOD(t2, "getPrivateKey", GetPrivateKey);

  target->Set(String::NewSymbol("DiffieHellmanGroup"), t2->GetFunction());
}


bool DiffieHellman::Init(int primeLength) {
  dh = DH_new();
  DH_generate_parameters_ex(dh, primeLength, DH_GENERATOR_2, 0);
  bool result = VerifyContext();
  if (!result) return false;
  initialised_ = true;
  return true;
}


bool DiffieHellman::Init(unsigned char* p, int p_len) {
  dh = DH_new();
  dh->p = BN_bin2bn(p, p_len, 0);
  dh->g = BN_new();
  if (!BN_set_word(dh->g, 2)) return false;
  bool result = VerifyContext();
  if (!result) return false;
  initialised_ = true;
  return true;
}


bool DiffieHellman::Init(unsigned char* p,
                         int p_len,
                         unsigned char* g,
                         int g_len) {
  dh = DH_new();
  dh->p = BN_bin2bn(p, p_len, 0);
  dh->g = BN_bin2bn(g, g_len, 0);
  initialised_ = true;
  return true;
}


Handle<Value> DiffieHellman::DiffieHellmanGroup(const Arguments& args) {
  HandleScope scope(node_isolate);

  DiffieHellman* diffieHellman = new DiffieHellman();

  if (args.Length() != 1 || !args[0]->IsString()) {
    return ThrowError("No group name given");
  }

  String::Utf8Value group_name(args[0]);

  modp_group* it = modp_groups;

  while(it->name != NULL) {
    if (!strcasecmp(*group_name, it->name))
      break;
    it++;
  }

  if (it->name != NULL) {
    diffieHellman->Init(it->prime,
                        it->prime_size,
                        it->gen,
                        it->gen_size);
  } else {
    return ThrowError("Unknown group");
  }

  diffieHellman->Wrap(args.This());

  return args.This();
}


Handle<Value> DiffieHellman::New(const Arguments& args) {
  HandleScope scope(node_isolate);

  DiffieHellman* diffieHellman = new DiffieHellman();
  bool initialized = false;

  if (args.Length() > 0) {
    if (args[0]->IsInt32()) {
      initialized = diffieHellman->Init(args[0]->Int32Value());
    } else {
      initialized = diffieHellman->Init(
              reinterpret_cast<unsigned char*>(Buffer::Data(args[0])),
              Buffer::Length(args[0]));
    }
  }

  if (!initialized) {
    return ThrowError("Initialization failed");
  }

  diffieHellman->Wrap(args.This());

  return args.This();
}


Handle<Value> DiffieHellman::GenerateKeys(const Arguments& args) {
  HandleScope scope(node_isolate);

  DiffieHellman* diffieHellman =
      ObjectWrap::Unwrap<DiffieHellman>(args.This());

  if (!diffieHellman->initialised_) {
    return ThrowError("Not initialized");
  }

  if (!DH_generate_key(diffieHellman->dh)) {
    return ThrowError("Key generation failed");
  }

  Local<Value> outString;

  int dataSize = BN_num_bytes(diffieHellman->dh->pub_key);
  char* data = new char[dataSize];
  BN_bn2bin(diffieHellman->dh->pub_key,
            reinterpret_cast<unsigned char*>(data));

  outString = Encode(data, dataSize, BUFFER);
  delete[] data;

  return scope.Close(outString);
}


Handle<Value> DiffieHellman::GetPrime(const Arguments& args) {
  HandleScope scope(node_isolate);

  DiffieHellman* diffieHellman =
      ObjectWrap::Unwrap<DiffieHellman>(args.This());

  if (!diffieHellman->initialised_) {
    return ThrowError("Not initialized");
  }

  int dataSize = BN_num_bytes(diffieHellman->dh->p);
  char* data = new char[dataSize];
  BN_bn2bin(diffieHellman->dh->p, reinterpret_cast<unsigned char*>(data));

  Local<Value> outString;

  outString = Encode(data, dataSize, BUFFER);

  delete[] data;

  return scope.Close(outString);
}


Handle<Value> DiffieHellman::GetGenerator(const Arguments& args) {
  HandleScope scope(node_isolate);

  DiffieHellman* diffieHellman =
      ObjectWrap::Unwrap<DiffieHellman>(args.This());

  if (!diffieHellman->initialised_) {
    return ThrowError("Not initialized");
  }

  int dataSize = BN_num_bytes(diffieHellman->dh->g);
  char* data = new char[dataSize];
  BN_bn2bin(diffieHellman->dh->g, reinterpret_cast<unsigned char*>(data));

  Local<Value> outString;

  outString = Encode(data, dataSize, BUFFER);

  delete[] data;

  return scope.Close(outString);
}


Handle<Value> DiffieHellman::GetPublicKey(const Arguments& args) {
  HandleScope scope(node_isolate);

  DiffieHellman* diffieHellman =
      ObjectWrap::Unwrap<DiffieHellman>(args.This());

  if (!diffieHellman->initialised_) {
    return ThrowError("Not initialized");
  }

  if (diffieHellman->dh->pub_key == NULL) {
    return ThrowError("No public key - did you forget to generate one?");
  }

  int dataSize = BN_num_bytes(diffieHellman->dh->pub_key);
  char* data = new char[dataSize];
  BN_bn2bin(diffieHellman->dh->pub_key,
            reinterpret_cast<unsigned char*>(data));

  Local<Value> outString;

  outString = Encode(data, dataSize, BUFFER);

  delete[] data;

  return scope.Close(outString);
}


Handle<Value> DiffieHellman::GetPrivateKey(const Arguments& args) {
  HandleScope scope(node_isolate);

  DiffieHellman* diffieHellman =
      ObjectWrap::Unwrap<DiffieHellman>(args.This());

  if (!diffieHellman->initialised_) {
    return ThrowError("Not initialized");
  }

  if (diffieHellman->dh->priv_key == NULL) {
    return ThrowError("No private key - did you forget to generate one?");
  }

  int dataSize = BN_num_bytes(diffieHellman->dh->priv_key);
  char* data = new char[dataSize];
  BN_bn2bin(diffieHellman->dh->priv_key,
            reinterpret_cast<unsigned char*>(data));

  Local<Value> outString;

  outString = Encode(data, dataSize, BUFFER);

  delete[] data;

  return scope.Close(outString);
}


Handle<Value> DiffieHellman::ComputeSecret(const Arguments& args) {
  HandleScope scope(node_isolate);

  DiffieHellman* diffieHellman =
      ObjectWrap::Unwrap<DiffieHellman>(args.This());

  if (!diffieHellman->initialised_) {
    return ThrowError("Not initialized");
  }

  BIGNUM* key = NULL;

  if (args.Length() == 0) {
    return ThrowError("First argument must be other party's public key");
  } else {
    ASSERT_IS_BUFFER(args[0]);
    key = BN_bin2bn(
        reinterpret_cast<unsigned char*>(Buffer::Data(args[0])),
        Buffer::Length(args[0]),
        0);
  }

  int dataSize = DH_size(diffieHellman->dh);
  char* data = new char[dataSize];

  int size = DH_compute_key(reinterpret_cast<unsigned char*>(data),
                            key,
                            diffieHellman->dh);

  if (size == -1) {
    int checkResult;
    int checked;

    checked = DH_check_pub_key(diffieHellman->dh, key, &checkResult);
    BN_free(key);
    delete[] data;

    if (!checked) {
      return ThrowError("Invalid key");
    } else if (checkResult) {
      if (checkResult & DH_CHECK_PUBKEY_TOO_SMALL) {
        return ThrowError("Supplied key is too small");
      } else if (checkResult & DH_CHECK_PUBKEY_TOO_LARGE) {
        return ThrowError("Supplied key is too large");
      } else {
        return ThrowError("Invalid key");
      }
    } else {
      return ThrowError("Invalid key");
    }
  }

  BN_free(key);
  assert(size >= 0);

  // DH_size returns number of bytes in a prime number
  // DH_compute_key returns number of bytes in a remainder of exponent, which
  // may have less bytes than a prime number. Therefore add 0-padding to the
  // allocated buffer.
  if (size != dataSize) {
    assert(dataSize > size);
    memset(data + size, 0, dataSize - size);
  }

  Local<Value> outString;

  outString = Encode(data, dataSize, BUFFER);

  delete[] data;
  return scope.Close(outString);
}


Handle<Value> DiffieHellman::SetPublicKey(const Arguments& args) {
  HandleScope scope(node_isolate);

  DiffieHellman* diffieHellman =
      ObjectWrap::Unwrap<DiffieHellman>(args.This());

  if (!diffieHellman->initialised_) {
    return ThrowError("Not initialized");
  }

  if (args.Length() == 0) {
    return ThrowError("First argument must be public key");
  } else {
    ASSERT_IS_BUFFER(args[0]);
    diffieHellman->dh->pub_key = BN_bin2bn(
        reinterpret_cast<unsigned char*>(Buffer::Data(args[0])),
        Buffer::Length(args[0]), 0);
<<<<<<< HEAD
=======
    }

    int dataSize = DH_size(diffieHellman->dh);
    char* data = new char[dataSize];

    int size = DH_compute_key(reinterpret_cast<unsigned char*>(data),
      key, diffieHellman->dh);

    if (size == -1) {
      int checkResult;
      int checked;

      checked = DH_check_pub_key(diffieHellman->dh, key, &checkResult);
      BN_free(key);
      delete[] data;

      if (!checked) {
        return ThrowException(Exception::Error(String::New("Invalid key")));
      } else if (checkResult) {
        if (checkResult & DH_CHECK_PUBKEY_TOO_SMALL) {
          return ThrowException(Exception::Error(
                String::New("Supplied key is too small")));
        } else if (checkResult & DH_CHECK_PUBKEY_TOO_LARGE) {
          return ThrowException(Exception::Error(
                String::New("Supplied key is too large")));
        } else {
          return ThrowException(Exception::Error(String::New("Invalid key")));
        }
      } else {
        return ThrowException(Exception::Error(String::New("Invalid key")));
      }
    }

    BN_free(key);
    assert(size >= 0);

    // DH_size returns number of bytes in a prime number
    // DH_compute_key returns number of bytes in a remainder of exponent, which
    // may have less bytes than a prime number. Therefore add 0-padding to the
    // allocated buffer.
    if (size != dataSize) {
      assert(dataSize > size);
      memmove(data + dataSize - size, data, size);
      memset(data, 0, dataSize - size);
    }

    Local<Value> outString;

    outString = Encode(data, dataSize, BUFFER);

    delete[] data;
    return scope.Close(outString);
>>>>>>> 8ee43006
  }

  return args.This();
}


Handle<Value> DiffieHellman::SetPrivateKey(const Arguments& args) {
  HandleScope scope(node_isolate);

  DiffieHellman* diffieHellman =
      ObjectWrap::Unwrap<DiffieHellman>(args.This());

  if (!diffieHellman->initialised_) {
    return ThrowError("Not initialized");
  }

  if (args.Length() == 0) {
    return ThrowError("First argument must be private key");
  } else {
    ASSERT_IS_BUFFER(args[0]);
    diffieHellman->dh->priv_key = BN_bin2bn(
        reinterpret_cast<unsigned char*>(Buffer::Data(args[0])),
        Buffer::Length(args[0]),
        0);
  }

  return args.This();
}


bool DiffieHellman::VerifyContext() {
  int codes;
  if (!DH_check(dh, &codes)) return false;
  if (codes & DH_CHECK_P_NOT_SAFE_PRIME) return false;
  if (codes & DH_CHECK_P_NOT_PRIME) return false;
  if (codes & DH_UNABLE_TO_CHECK_GENERATOR) return false;
  if (codes & DH_NOT_SUITABLE_GENERATOR) return false;
  return true;
}


struct pbkdf2_req {
  uv_work_t work_req;
  int err;
  char* pass;
  size_t passlen;
  char* salt;
  size_t saltlen;
  size_t iter;
  char* key;
  size_t keylen;
  Persistent<Object> obj;
};


void EIO_PBKDF2(pbkdf2_req* req) {
  req->err = PKCS5_PBKDF2_HMAC_SHA1(
    req->pass,
    req->passlen,
    (unsigned char*)req->salt,
    req->saltlen,
    req->iter,
    req->keylen,
    (unsigned char*)req->key);
  memset(req->pass, 0, req->passlen);
  memset(req->salt, 0, req->saltlen);
}


void EIO_PBKDF2(uv_work_t* work_req) {
  pbkdf2_req* req = container_of(work_req, pbkdf2_req, work_req);
  EIO_PBKDF2(req);
}


void EIO_PBKDF2After(pbkdf2_req* req, Local<Value> argv[2]) {
  if (req->err) {
    argv[0] = Local<Value>::New(node_isolate, Undefined(node_isolate));
    argv[1] = Encode(req->key, req->keylen, BUFFER);
    memset(req->key, 0, req->keylen);
  } else {
    argv[0] = Exception::Error(String::New("PBKDF2 error"));
    argv[1] = Local<Value>::New(node_isolate, Undefined(node_isolate));
  }

  delete[] req->pass;
  delete[] req->salt;
  delete[] req->key;
  delete req;
}


void EIO_PBKDF2After(uv_work_t* work_req, int status) {
  assert(status == 0);
  pbkdf2_req* req = container_of(work_req, pbkdf2_req, work_req);
  HandleScope scope(node_isolate);
  Local<Value> argv[2];
  Persistent<Object> obj = req->obj;
  EIO_PBKDF2After(req, argv);
  MakeCallback(obj, "ondone", ARRAY_SIZE(argv), argv);
  obj.Dispose(node_isolate);
}


Handle<Value> PBKDF2(const Arguments& args) {
  HandleScope scope(node_isolate);

  const char* type_error = NULL;
  char* pass = NULL;
  char* salt = NULL;
  ssize_t passlen = -1;
  ssize_t saltlen = -1;
  ssize_t keylen = -1;
  ssize_t pass_written = -1;
  ssize_t salt_written = -1;
  ssize_t iter = -1;
  pbkdf2_req* req = NULL;

  if (args.Length() != 4 && args.Length() != 5) {
    type_error = "Bad parameter";
    goto err;
  }

  ASSERT_IS_BUFFER(args[0]);
  passlen = Buffer::Length(args[0]);
  if (passlen < 0) {
    type_error = "Bad password";
    goto err;
  }

  pass = new char[passlen];
  pass_written = DecodeWrite(pass, passlen, args[0], BINARY);
  assert(pass_written == passlen);

  ASSERT_IS_BUFFER(args[1]);
  saltlen = Buffer::Length(args[1]);
  if (saltlen < 0) {
    type_error = "Bad salt";
    goto err;
  }

  salt = new char[saltlen];
  salt_written = DecodeWrite(salt, saltlen, args[1], BINARY);
  assert(salt_written == saltlen);

  if (!args[2]->IsNumber()) {
    type_error = "Iterations not a number";
    goto err;
  }

  iter = args[2]->Int32Value();
  if (iter < 0) {
    type_error = "Bad iterations";
    goto err;
  }

  if (!args[3]->IsNumber()) {
    type_error = "Key length not a number";
    goto err;
  }

  keylen = args[3]->Int32Value();
  if (keylen < 0) {
    type_error = "Bad key length";
    goto err;
  }

  req = new pbkdf2_req;
  req->err = 0;
  req->pass = pass;
  req->passlen = passlen;
  req->salt = salt;
  req->saltlen = saltlen;
  req->iter = iter;
  req->key = new char[keylen];
  req->keylen = keylen;

  if (args[4]->IsFunction()) {
    req->obj = Persistent<Object>::New(node_isolate, Object::New());
    req->obj->Set(String::New("ondone"), args[4]);
    uv_queue_work(uv_default_loop(),
                  &req->work_req,
                  EIO_PBKDF2,
                  EIO_PBKDF2After);
    return Undefined(node_isolate);
  } else {
    Local<Value> argv[2];
    EIO_PBKDF2(req);
    EIO_PBKDF2After(req, argv);
    if (argv[0]->IsObject()) return ThrowException(argv[0]);
    return scope.Close(argv[1]);
  }

err:
  delete[] salt;
  delete[] pass;
  return ThrowException(Exception::TypeError(String::New(type_error)));
}


struct RandomBytesRequest {
  ~RandomBytesRequest();
  Persistent<Object> obj_;
  unsigned long error_; // openssl error code or zero
  uv_work_t work_req_;
  size_t size_;
  char* data_;
};


RandomBytesRequest::~RandomBytesRequest() {
  if (obj_.IsEmpty()) return;
  obj_.Dispose(node_isolate);
  obj_.Clear();
}


void RandomBytesFree(char* data, void* hint) {
  delete[] data;
}


template <bool pseudoRandom>
void RandomBytesWork(uv_work_t* work_req) {
  RandomBytesRequest* req = container_of(work_req,
                                         RandomBytesRequest,
                                         work_req_);
  int r;

  if (pseudoRandom == true) {
    r = RAND_pseudo_bytes(reinterpret_cast<unsigned char*>(req->data_),
                          req->size_);
  } else {
    r = RAND_bytes(reinterpret_cast<unsigned char*>(req->data_), req->size_);
  }

  // RAND_bytes() returns 0 on error. RAND_pseudo_bytes() returns 0 when the
  // result is not cryptographically strong - but that's not an error.
  if (r == 0 && pseudoRandom == false) {
    req->error_ = ERR_get_error();
  } else if (r == -1) {
    req->error_ = static_cast<unsigned long>(-1);
  }
}


// don't call this function without a valid HandleScope
void RandomBytesCheck(RandomBytesRequest* req, Local<Value> argv[2]) {
  if (req->error_) {
    char errmsg[256] = "Operation not supported";

    if (req->error_ != (unsigned long) -1)
      ERR_error_string_n(req->error_, errmsg, sizeof errmsg);

    argv[0] = Exception::Error(String::New(errmsg));
    argv[1] = Local<Value>::New(node_isolate, Null(node_isolate));
  }
  else {
    // avoids the malloc + memcpy
    Buffer* buffer = Buffer::New(req->data_, req->size_, RandomBytesFree, NULL);
    argv[0] = Local<Value>::New(node_isolate, Null(node_isolate));
    argv[1] = Local<Object>::New(node_isolate, buffer->handle_);
  }
}


void RandomBytesAfter(uv_work_t* work_req, int status) {
  assert(status == 0);
  RandomBytesRequest* req = container_of(work_req,
                                         RandomBytesRequest,
                                         work_req_);
  HandleScope scope(node_isolate);
  Local<Value> argv[2];
  RandomBytesCheck(req, argv);
  MakeCallback(req->obj_, "ondone", ARRAY_SIZE(argv), argv);
  delete req;
}


template <bool pseudoRandom>
Handle<Value> RandomBytes(const Arguments& args) {
  HandleScope scope(node_isolate);

  // maybe allow a buffer to write to? cuts down on object creation
  // when generating random data in a loop
  if (!args[0]->IsUint32()) {
    return ThrowTypeError("Argument #1 must be number > 0");
  }

  const uint32_t size = args[0]->Uint32Value();
  if (size > Buffer::kMaxLength) {
    return ThrowTypeError("size > Buffer::kMaxLength");
  }

  RandomBytesRequest* req = new RandomBytesRequest();
  req->error_ = 0;
  req->data_ = new char[size];
  req->size_ = size;

  if (args[1]->IsFunction()) {
    req->obj_ = Persistent<Object>::New(node_isolate, Object::New());
    req->obj_->Set(String::New("ondone"), args[1]);

    uv_queue_work(uv_default_loop(),
                  &req->work_req_,
                  RandomBytesWork<pseudoRandom>,
                  RandomBytesAfter);

    return req->obj_;
  }
  else {
    Local<Value> argv[2];
    RandomBytesWork<pseudoRandom>(&req->work_req_);
    RandomBytesCheck(req, argv);
    delete req;

    if (!argv[0]->IsNull())
      return ThrowException(argv[0]);
    else
      return argv[1];
  }
}


Handle<Value> GetSSLCiphers(const Arguments& args) {
  HandleScope scope(node_isolate);

  SSL_CTX* ctx = SSL_CTX_new(TLSv1_server_method());
  if (ctx == NULL) {
    return ThrowError("SSL_CTX_new() failed.");
  }

  SSL* ssl = SSL_new(ctx);
  if (ssl == NULL) {
    SSL_CTX_free(ctx);
    return ThrowError("SSL_new() failed.");
  }

  Local<Array> arr = Array::New();
  STACK_OF(SSL_CIPHER)* ciphers = SSL_get_ciphers(ssl);

  for (int i = 0; i < sk_SSL_CIPHER_num(ciphers); ++i) {
    SSL_CIPHER* cipher = sk_SSL_CIPHER_value(ciphers, i);
    arr->Set(i, String::New(SSL_CIPHER_get_name(cipher)));
  }

  SSL_free(ssl);
  SSL_CTX_free(ctx);

  return scope.Close(arr);
}


template <class TypeName>
static void array_push_back(const TypeName* md,
                            const char* from,
                            const char* to,
                            void* arg) {
  Local<Array>& arr = *static_cast<Local<Array>*>(arg);
  arr->Set(arr->Length(), String::New(from));
}


Handle<Value> GetCiphers(const Arguments& args) {
  HandleScope scope(node_isolate);
  Local<Array> arr = Array::New();
  EVP_CIPHER_do_all_sorted(array_push_back<EVP_CIPHER>, &arr);
  return scope.Close(arr);
}


Handle<Value> GetHashes(const Arguments& args) {
  HandleScope scope(node_isolate);
  Local<Array> arr = Array::New();
  EVP_MD_do_all_sorted(array_push_back<EVP_MD>, &arr);
  return scope.Close(arr);
}


void InitCrypto(Handle<Object> target) {
  HandleScope scope(node_isolate);

  SSL_library_init();
  OpenSSL_add_all_algorithms();
  OpenSSL_add_all_digests();
  SSL_load_error_strings();
  ERR_load_crypto_strings();

  crypto_lock_init();
  CRYPTO_set_locking_callback(crypto_lock_cb);
  CRYPTO_THREADID_set_callback(crypto_threadid_cb);

  // Turn off compression. Saves memory - do it in userland.
#if !defined(OPENSSL_NO_COMP)
  STACK_OF(SSL_COMP)* comp_methods =
#if OPENSSL_VERSION_NUMBER < 0x00908000L
    SSL_COMP_get_compression_method()
#else
    SSL_COMP_get_compression_methods()
#endif
  ;
  sk_SSL_COMP_zero(comp_methods);
  assert(sk_SSL_COMP_num(comp_methods) == 0);
#endif

  SecureContext::Initialize(target);
  Connection::Initialize(target);
  CipherBase::Initialize(target);
  DiffieHellman::Initialize(target);
  Hmac::Initialize(target);
  Hash::Initialize(target);
  Sign::Initialize(target);
  Verify::Initialize(target);

  NODE_SET_METHOD(target, "PBKDF2", PBKDF2);
  NODE_SET_METHOD(target, "randomBytes", RandomBytes<false>);
  NODE_SET_METHOD(target, "pseudoRandomBytes", RandomBytes<true>);
  NODE_SET_METHOD(target, "getSSLCiphers", GetSSLCiphers);
  NODE_SET_METHOD(target, "getCiphers", GetCiphers);
  NODE_SET_METHOD(target, "getHashes", GetHashes);

  subject_symbol    = NODE_PSYMBOL("subject");
  issuer_symbol     = NODE_PSYMBOL("issuer");
  valid_from_symbol = NODE_PSYMBOL("valid_from");
  valid_to_symbol   = NODE_PSYMBOL("valid_to");
  subjectaltname_symbol = NODE_PSYMBOL("subjectaltname");
  modulus_symbol        = NODE_PSYMBOL("modulus");
  exponent_symbol       = NODE_PSYMBOL("exponent");
  fingerprint_symbol   = NODE_PSYMBOL("fingerprint");
  name_symbol       = NODE_PSYMBOL("name");
  version_symbol    = NODE_PSYMBOL("version");
  ext_key_usage_symbol = NODE_PSYMBOL("ext_key_usage");
}

}  // namespace crypto
}  // namespace node

NODE_MODULE(node_crypto, node::crypto::InitCrypto)<|MERGE_RESOLUTION|>--- conflicted
+++ resolved
@@ -20,6 +20,7 @@
 // USE OR OTHER DEALINGS IN THE SOFTWARE.
 
 #include "node_crypto.h"
+#include "node_crypto_bio.h"
 #include "node_crypto_groups.h"
 #include "v8.h"
 
@@ -294,7 +295,7 @@
 // Takes a string or buffer and loads it into a BIO.
 // Caller responsible for BIO_free_all-ing the returned object.
 static BIO* LoadBIO (Handle<Value> v) {
-  BIO *bio = BIO_new(BIO_s_mem());
+  BIO *bio = BIO_new(NodeBIO::GetMethod());
   if (!bio) return NULL;
 
   HandleScope scope(node_isolate);
@@ -547,7 +548,7 @@
     root_cert_store = X509_STORE_new();
 
     for (int i = 0; root_certs[i]; i++) {
-      BIO *bp = BIO_new(BIO_s_mem());
+      BIO *bp = BIO_new(NodeBIO::GetMethod());
 
       if (!BIO_write(bp, root_certs[i], strlen(root_certs[i]))) {
         BIO_free_all(bp);
@@ -1224,8 +1225,8 @@
   bool is_server = args[1]->BooleanValue();
 
   p->ssl_ = SSL_new(sc->ctx_);
-  p->bio_read_ = BIO_new(BIO_s_mem());
-  p->bio_write_ = BIO_new(BIO_s_mem());
+  p->bio_read_ = BIO_new(NodeBIO::GetMethod());
+  p->bio_write_ = BIO_new(NodeBIO::GetMethod());
 
   SSL_set_app_data(p->ssl_, p);
 
@@ -3175,7 +3176,8 @@
   // allocated buffer.
   if (size != dataSize) {
     assert(dataSize > size);
-    memset(data + size, 0, dataSize - size);
+    memmove(data + dataSize - size, data, size);
+    memset(data, 0, dataSize - size);
   }
 
   Local<Value> outString;
@@ -3204,61 +3206,6 @@
     diffieHellman->dh->pub_key = BN_bin2bn(
         reinterpret_cast<unsigned char*>(Buffer::Data(args[0])),
         Buffer::Length(args[0]), 0);
-<<<<<<< HEAD
-=======
-    }
-
-    int dataSize = DH_size(diffieHellman->dh);
-    char* data = new char[dataSize];
-
-    int size = DH_compute_key(reinterpret_cast<unsigned char*>(data),
-      key, diffieHellman->dh);
-
-    if (size == -1) {
-      int checkResult;
-      int checked;
-
-      checked = DH_check_pub_key(diffieHellman->dh, key, &checkResult);
-      BN_free(key);
-      delete[] data;
-
-      if (!checked) {
-        return ThrowException(Exception::Error(String::New("Invalid key")));
-      } else if (checkResult) {
-        if (checkResult & DH_CHECK_PUBKEY_TOO_SMALL) {
-          return ThrowException(Exception::Error(
-                String::New("Supplied key is too small")));
-        } else if (checkResult & DH_CHECK_PUBKEY_TOO_LARGE) {
-          return ThrowException(Exception::Error(
-                String::New("Supplied key is too large")));
-        } else {
-          return ThrowException(Exception::Error(String::New("Invalid key")));
-        }
-      } else {
-        return ThrowException(Exception::Error(String::New("Invalid key")));
-      }
-    }
-
-    BN_free(key);
-    assert(size >= 0);
-
-    // DH_size returns number of bytes in a prime number
-    // DH_compute_key returns number of bytes in a remainder of exponent, which
-    // may have less bytes than a prime number. Therefore add 0-padding to the
-    // allocated buffer.
-    if (size != dataSize) {
-      assert(dataSize > size);
-      memmove(data + dataSize - size, data, size);
-      memset(data, 0, dataSize - size);
-    }
-
-    Local<Value> outString;
-
-    outString = Encode(data, dataSize, BUFFER);
-
-    delete[] data;
-    return scope.Close(outString);
->>>>>>> 8ee43006
   }
 
   return args.This();
