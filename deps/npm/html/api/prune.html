--- conflicted
+++ resolved
@@ -23,11 +23,7 @@
 <p>Extraneous packages are packages that are not listed on the parent
 package's dependencies list.</p>
 </div>
-<<<<<<< HEAD
-<p id="footer">prune &mdash; npm@1.1.8</p>
-=======
 <p id="footer">prune &mdash; npm@1.1.9</p>
->>>>>>> 90b785c0
 <script>
 ;(function () {
 var wrapper = document.getElementById("wrapper")
