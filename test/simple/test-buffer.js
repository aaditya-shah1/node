--- conflicted
+++ resolved
@@ -760,7 +760,6 @@
   assert.equal(buf[3], 0xFF);
 });
 
-<<<<<<< HEAD
 // test offset returns are correct
 var b = new Buffer(16);
 assert.equal(4, b.writeUInt32LE(0, 0));
@@ -768,7 +767,7 @@
 assert.equal(7, b.writeUInt8(0, 6));
 assert.equal(8, b.writeInt8(0, 7));
 assert.equal(16, b.writeDoubleLE(0, 8));
-=======
+
 // test unmatched surrogates not producing invalid utf8 output
 // ef bf bd = utf-8 representation of unicode replacement character
 // see https://codereview.chromium.org/121173009/
@@ -780,7 +779,6 @@
 assert.equal(buf[4], 0xbd);
 assert.equal(buf[5], 0x63);
 assert.equal(buf[6], 0x64);
->>>>>>> 1cb6f1a4
 
 // test for buffer overrun
 buf = new Buffer([0, 0, 0, 0, 0]); // length: 5
